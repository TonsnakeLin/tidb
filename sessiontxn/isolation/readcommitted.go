// Copyright 2022 PingCAP, Inc.
//
// Licensed under the Apache License, Version 2.0 (the "License");
// you may not use this file except in compliance with the License.
// You may obtain a copy of the License at
//
//     http://www.apache.org/licenses/LICENSE-2.0
//
// Unless required by applicable law or agreed to in writing, software
// distributed under the License is distributed on an "AS IS" BASIS,
// WITHOUT WARRANTIES OR CONDITIONS OF ANY KIND, either express or implied.
// See the License for the specific language governing permissions and
// limitations under the License.

package isolation

import (
	"context"

	"github.com/pingcap/errors"
	"github.com/pingcap/failpoint"
	"github.com/pingcap/tidb/kv"
	"github.com/pingcap/tidb/metrics"
	"github.com/pingcap/tidb/parser/ast"
	"github.com/pingcap/tidb/parser/terror"
	plannercore "github.com/pingcap/tidb/planner/core"
	"github.com/pingcap/tidb/sessionctx"
	"github.com/pingcap/tidb/sessionctx/variable"
	"github.com/pingcap/tidb/sessiontxn"
	"github.com/pingcap/tidb/util/logutil"
	tikverr "github.com/tikv/client-go/v2/error"
	"github.com/tikv/client-go/v2/oracle"
	"go.uber.org/zap"
)

var (
	rcReadCheckTSWriteConfilictCounter  = metrics.RCCheckTSWriteConfilictCounter.WithLabelValues(metrics.LblRCReadCheckTS)
	rcWriteCheckTSWriteConfilictCounter = metrics.RCCheckTSWriteConfilictCounter.WithLabelValues(metrics.LblRCWriteCheckTS)
)

type stmtState struct {
	stmtTS         uint64
	stmtTSFuture   oracle.Future
	stmtUseStartTS bool
}

func (s *stmtState) prepareStmt(useStartTS bool) error {
	*s = stmtState{
		stmtUseStartTS: useStartTS,
	}
	return nil
}

// PessimisticRCTxnContextProvider provides txn context for isolation level read-committed
type PessimisticRCTxnContextProvider struct {
	baseTxnContextProvider
	stmtState
	latestOracleTS uint64
	// latestOracleTSValid shows whether we have already fetched a ts from pd and whether the ts we fetched is still valid.
	latestOracleTSValid bool
	// checkTSInWriteStmt is used to set RCCheckTS isolation for getting value when doing point-write
	checkTSInWriteStmt bool
}

// NewPessimisticRCTxnContextProvider returns a new PessimisticRCTxnContextProvider
func NewPessimisticRCTxnContextProvider(sctx sessionctx.Context, causalConsistencyOnly bool) *PessimisticRCTxnContextProvider {
	provider := &PessimisticRCTxnContextProvider{
		baseTxnContextProvider: baseTxnContextProvider{
			sctx:                  sctx,
			causalConsistencyOnly: causalConsistencyOnly,
			onInitializeTxnCtx: func(txnCtx *variable.TransactionContext) {
				txnCtx.IsPessimistic = true
				txnCtx.Isolation = ast.ReadCommitted
			},
			onTxnActiveFunc: func(txn kv.Transaction, _ sessiontxn.EnterNewTxnType) {
				txn.SetOption(kv.Pessimistic, true)
			},
		},
	}

	provider.onTxnActiveFunc = func(txn kv.Transaction, _ sessiontxn.EnterNewTxnType) {
		txn.SetOption(kv.Pessimistic, true)
		provider.latestOracleTS = txn.StartTS()
		provider.latestOracleTSValid = true
	}
	provider.getStmtReadTSFunc = provider.getStmtTS
	provider.getStmtForUpdateTSFunc = provider.getStmtTS
	return provider
}

// OnStmtStart is the hook that should be called when a new statement started
func (p *PessimisticRCTxnContextProvider) OnStmtStart(ctx context.Context, node ast.StmtNode) error {
	if err := p.baseTxnContextProvider.OnStmtStart(ctx, node); err != nil {
		return err
	}

	// Try to mark the `RCCheckTS` flag for the first time execution of in-transaction read requests
	// using read-consistency isolation level.
	if node != nil && NeedSetRCCheckTSFlag(p.sctx, node) {
		p.sctx.GetSessionVars().StmtCtx.RCCheckTS = true
	}
	p.checkTSInWriteStmt = false

	return p.prepareStmt(!p.isTxnPrepared)
}

// NeedSetRCCheckTSFlag checks whether it's needed to set `RCCheckTS` flag in current stmtctx.
func NeedSetRCCheckTSFlag(ctx sessionctx.Context, node ast.Node) bool {
	sessionVars := ctx.GetSessionVars()
	if sessionVars.ConnectionID > 0 && variable.EnableRCReadCheckTS.Load() && sessionVars.InTxn() &&
		!sessionVars.RetryInfo.Retrying && plannercore.IsReadOnly(node, sessionVars) {
		return true
	}
	return false
}

// OnStmtErrorForNextAction is the hook that should be called when a new statement get an error
func (p *PessimisticRCTxnContextProvider) OnStmtErrorForNextAction(point sessiontxn.StmtErrorHandlePoint, err error) (sessiontxn.StmtErrorAction, error) {
	switch point {
	case sessiontxn.StmtErrAfterQuery:
		return p.handleAfterQueryError(err)
	case sessiontxn.StmtErrAfterPessimisticLock:
		return p.handleAfterPessimisticLockError(err)
	default:
		return p.baseTxnContextProvider.OnStmtErrorForNextAction(point, err)
	}
}

// OnStmtRetry is the hook that should be called when a statement is retried internally.
func (p *PessimisticRCTxnContextProvider) OnStmtRetry(ctx context.Context) error {
	if err := p.baseTxnContextProvider.OnStmtRetry(ctx); err != nil {
		return err
	}
	failpoint.Inject("CallOnStmtRetry", func() {
		sessiontxn.OnStmtRetryCountInc(p.sctx)
	})
	p.latestOracleTSValid = false
	p.checkTSInWriteStmt = false
	return p.prepareStmt(false)
}

func (p *PessimisticRCTxnContextProvider) prepareStmtTS() {
	if p.stmtTSFuture != nil {
		return
	}
	sessVars := p.sctx.GetSessionVars()
	var stmtTSFuture oracle.Future
	switch {
	case p.stmtUseStartTS:
		stmtTSFuture = funcFuture(p.getTxnStartTS)
	case p.latestOracleTSValid && sessVars.StmtCtx.RCCheckTS:
		stmtTSFuture = sessiontxn.ConstantFuture(p.latestOracleTS)
	default:
		stmtTSFuture = p.getOracleFuture()
	}

	p.stmtTSFuture = stmtTSFuture
}

func (p *PessimisticRCTxnContextProvider) getOracleFuture() funcFuture {
	txnCtx := p.sctx.GetSessionVars().TxnCtx
	future := newOracleFuture(p.ctx, p.sctx, txnCtx.TxnScope)
	return func() (ts uint64, err error) {
		if ts, err = future.Wait(); err != nil {
			return
		}
		failpoint.Inject("waitTsoOfOracleFuture", func() {
			sessiontxn.TsoWaitCountInc(p.sctx)
		})
		txnCtx.SetForUpdateTS(ts)
		ts = txnCtx.GetForUpdateTS()
		p.latestOracleTS = ts
		p.latestOracleTSValid = true
		return
	}
}

func (p *PessimisticRCTxnContextProvider) getStmtTS() (ts uint64, err error) {
	if p.stmtTS != 0 {
		return p.stmtTS, nil
	}

	var txn kv.Transaction
	if txn, err = p.ActivateTxn(); err != nil {
		return 0, err
	}

	p.prepareStmtTS()
	if ts, err = p.stmtTSFuture.Wait(); err != nil {
		return 0, err
	}

	txn.SetOption(kv.SnapshotTS, ts)
	p.stmtTS = ts
	return
}

// handleAfterQueryError will be called when the handle point is `StmtErrAfterQuery`.
// At this point the query will be retried from the beginning.
func (p *PessimisticRCTxnContextProvider) handleAfterQueryError(queryErr error) (sessiontxn.StmtErrorAction, error) {
	sessVars := p.sctx.GetSessionVars()
	if !errors.ErrorEqual(queryErr, kv.ErrWriteConflict) || !sessVars.StmtCtx.RCCheckTS {
		return sessiontxn.NoIdea()
	}

<<<<<<< HEAD
=======
	p.latestOracleTSValid = false

	rcReadCheckTSWriteConfilictCounter.Inc()

>>>>>>> aa49a4c0
	logutil.Logger(p.ctx).Info("RC read with ts checking has failed, retry RC read",
		zap.String("sql", sessVars.StmtCtx.OriginalSQL), zap.Error(queryErr))
	return sessiontxn.RetryReady()
}

func (p *PessimisticRCTxnContextProvider) handleAfterPessimisticLockError(lockErr error) (sessiontxn.StmtErrorAction, error) {
	txnCtx := p.sctx.GetSessionVars().TxnCtx
	retryable := false
	if deadlock, ok := errors.Cause(lockErr).(*tikverr.ErrDeadlock); ok && deadlock.IsRetryable {
		logutil.Logger(p.ctx).Info("single statement deadlock, retry statement",
			zap.Uint64("txn", txnCtx.StartTS),
			zap.Uint64("lockTS", deadlock.LockTs),
			zap.Stringer("lockKey", kv.Key(deadlock.LockKey)),
			zap.Uint64("deadlockKeyHash", deadlock.DeadlockKeyHash))
		retryable = true
	} else if terror.ErrorEqual(kv.ErrWriteConflict, lockErr) {
		logutil.Logger(p.ctx).Debug("pessimistic write conflict, retry statement",
			zap.Uint64("txn", txnCtx.StartTS),
			zap.Uint64("forUpdateTS", txnCtx.GetForUpdateTS()),
			zap.String("err", lockErr.Error()))
		retryable = true
		if p.checkTSInWriteStmt {
			rcWriteCheckTSWriteConfilictCounter.Inc()
		}
	}

	if retryable {
		return sessiontxn.RetryReady()
	}
	return sessiontxn.ErrorAction(lockErr)
}

// AdviseWarmup provides warmup for inner state
func (p *PessimisticRCTxnContextProvider) AdviseWarmup() error {
	if err := p.prepareTxn(); err != nil {
		return err
	}

	if !p.isTidbSnapshotEnabled() {
		p.prepareStmtTS()
	}

	return nil
}

// planSkipGetTsoFromPD identifies the plans which don't need get newest ts from PD.
func planSkipGetTsoFromPD(sctx sessionctx.Context, plan plannercore.Plan, inLockOrWriteStmt bool) bool {
	switch v := plan.(type) {
	case *plannercore.PointGetPlan:
		return sctx.GetSessionVars().RcWriteCheckTS && (v.Lock || inLockOrWriteStmt)
	case plannercore.PhysicalPlan:
		if len(v.Children()) == 0 {
			return false
		}
		_, isPhysicalLock := v.(*plannercore.PhysicalLock)
		for _, p := range v.Children() {
			if !planSkipGetTsoFromPD(sctx, p, isPhysicalLock || inLockOrWriteStmt) {
				return false
			}
		}
		return true
	case *plannercore.Update:
		return planSkipGetTsoFromPD(sctx, v.SelectPlan, true)
	case *plannercore.Delete:
		return planSkipGetTsoFromPD(sctx, v.SelectPlan, true)
	case *plannercore.Insert:
		return v.SelectPlan == nil && len(v.OnDuplicate) == 0 && !v.IsReplace
	}
	return false
}

// AdviseOptimizeWithPlan in read-committed covers as many cases as repeatable-read.
// We do not fetch latest ts immediately for such scenes.
// 1. A query like the form of "SELECT ... FOR UPDATE" whose execution plan is "PointGet".
// 2. An INSERT statement without "SELECT" subquery.
// 3. A UPDATE statement whose sub execution plan is "PointGet".
// 4. A DELETE statement whose sub execution plan is "PointGet".
func (p *PessimisticRCTxnContextProvider) AdviseOptimizeWithPlan(val interface{}) (err error) {
	if p.isTidbSnapshotEnabled() || p.isBeginStmtWithStaleRead() {
		return nil
	}
	if p.stmtUseStartTS || !p.latestOracleTSValid {
		return nil
	}

	plan, ok := val.(plannercore.Plan)
	if !ok {
		return nil
	}

	if execute, ok := plan.(*plannercore.Execute); ok {
		plan = execute.Plan
	}

	useLastOracleTS := false
	if !p.sctx.GetSessionVars().RetryInfo.Retrying {
		useLastOracleTS = planSkipGetTsoFromPD(p.sctx, plan, false)
	}

	if useLastOracleTS {
		failpoint.Inject("tsoUseConstantFuture", func() {
			sessiontxn.TsoUseConstantCountInc(p.sctx)
		})
		p.checkTSInWriteStmt = true
		p.stmtTSFuture = sessiontxn.ConstantFuture(p.latestOracleTS)
	}

	return nil
}

// GetSnapshotWithStmtForUpdateTS gets snapshot with for update ts
func (p *PessimisticRCTxnContextProvider) GetSnapshotWithStmtForUpdateTS() (kv.Snapshot, error) {
	snapshot, err := p.baseTxnContextProvider.GetSnapshotWithStmtForUpdateTS()
	if err != nil {
		return nil, err
	}
	if p.checkTSInWriteStmt {
		snapshot.SetOption(kv.IsolationLevel, kv.RCCheckTS)
	}
	return snapshot, err
}

// GetSnapshotWithStmtReadTS gets snapshot with read ts
func (p *PessimisticRCTxnContextProvider) GetSnapshotWithStmtReadTS() (kv.Snapshot, error) {
	snapshot, err := p.baseTxnContextProvider.GetSnapshotWithStmtForUpdateTS()
	if err != nil {
		return nil, err
	}

	if p.sctx.GetSessionVars().StmtCtx.RCCheckTS {
		snapshot.SetOption(kv.IsolationLevel, kv.RCCheckTS)
	}

	return snapshot, nil
}

// IsCheckTSInWriteStmtMode is only used for test
func (p *PessimisticRCTxnContextProvider) IsCheckTSInWriteStmtMode() bool {
	return p.checkTSInWriteStmt
}<|MERGE_RESOLUTION|>--- conflicted
+++ resolved
@@ -203,13 +203,8 @@
 		return sessiontxn.NoIdea()
 	}
 
-<<<<<<< HEAD
-=======
-	p.latestOracleTSValid = false
-
 	rcReadCheckTSWriteConfilictCounter.Inc()
 
->>>>>>> aa49a4c0
 	logutil.Logger(p.ctx).Info("RC read with ts checking has failed, retry RC read",
 		zap.String("sql", sessVars.StmtCtx.OriginalSQL), zap.Error(queryErr))
 	return sessiontxn.RetryReady()
