// Copyright 2021 PingCAP, Inc.
//
// Licensed under the Apache License, Version 2.0 (the "License");
// you may not use this file except in compliance with the License.
// You may obtain a copy of the License at
//
//     http://www.apache.org/licenses/LICENSE-2.0
//
// Unless required by applicable law or agreed to in writing, software
// distributed under the License is distributed on an "AS IS" BASIS,
// WITHOUT WARRANTIES OR CONDITIONS OF ANY KIND, either express or implied.
// See the License for the specific language governing permissions and
// limitations under the License.

package executor_test

import (
	"context"
	"fmt"
<<<<<<< HEAD
	"os"
	"strings"
=======
>>>>>>> a0460147
	"testing"
	"time"

	"github.com/pingcap/errors"
<<<<<<< HEAD
	"github.com/pingcap/log"
	"github.com/pingcap/parser/model"
	"github.com/pingcap/tidb/domain"
=======
>>>>>>> a0460147
	mysql "github.com/pingcap/tidb/errno"
	"github.com/pingcap/tidb/kv"
	"github.com/pingcap/tidb/parser/model"
	"github.com/pingcap/tidb/planner/core"
	"github.com/pingcap/tidb/session"
	"github.com/pingcap/tidb/sessionctx/stmtctx"
	"github.com/pingcap/tidb/sessionctx/variable"
	"github.com/pingcap/tidb/table"
	"github.com/pingcap/tidb/table/tables"
<<<<<<< HEAD
	testkit2 "github.com/pingcap/tidb/testkit"
=======
	"github.com/pingcap/tidb/testkit"
>>>>>>> a0460147
	"github.com/pingcap/tidb/types"
	"github.com/pingcap/tidb/util/codec"
	"github.com/pingcap/tidb/util/logutil"
	"github.com/pingcap/tidb/util/logutil/consistency"
	"github.com/pingcap/tidb/util/mock"
<<<<<<< HEAD
	"github.com/pingcap/tidb/util/testkit"
	"github.com/pingcap/tidb/util/testutil"
	"github.com/stretchr/testify/require"
	"go.uber.org/zap"
	"go.uber.org/zap/zapcore"
=======
	"github.com/stretchr/testify/require"
>>>>>>> a0460147
)

func TestAdminCheckIndexRange(t *testing.T) {
	t.Parallel()

	store, clean := testkit.CreateMockStore(t)
	defer clean()

	tk := testkit.NewTestKit(t, store)
	tk.MustExec("use test")
	tk.MustExec(`drop table if exists check_index_test;`)
	tk.MustExec(`create table check_index_test (a int, b varchar(10), index a_b (a, b), index b (b))`)
	tk.MustExec(`insert check_index_test values (3, "ab"),(2, "cd"),(1, "ef"),(-1, "hi")`)
	result := tk.MustQuery("admin check index check_index_test a_b (2, 4);")
	result.Check(testkit.Rows("1 ef 3", "2 cd 2"))

	result = tk.MustQuery("admin check index check_index_test a_b (3, 5);")
	result.Check(testkit.Rows("-1 hi 4", "1 ef 3"))

	tk.MustExec("use mysql")
	result = tk.MustQuery("admin check index test.check_index_test a_b (2, 3), (4, 5);")
	result.Check(testkit.Rows("-1 hi 4", "2 cd 2"))
}

func TestAdminCheckIndex(t *testing.T) {
	t.Parallel()

	store, clean := testkit.CreateMockStore(t)
	defer clean()

	tk := testkit.NewTestKit(t, store)
	tk.MustExec("use test")
	check := func() {
		tk.MustExec("insert admin_test (c1, c2) values (1, 1), (2, 2), (5, 5), (10, 10), (11, 11), (NULL, NULL)")
		tk.MustExec("admin check index admin_test c1")
		tk.MustExec("admin check index admin_test c2")
	}
	tk.MustExec("drop table if exists admin_test")
	tk.MustExec("create table admin_test (c1 int, c2 int, c3 int default 1, index (c1), unique key(c2))")
	check()

	// Test for hash partition table.
	tk.MustExec("drop table if exists admin_test")
	tk.MustExec("create table admin_test (c1 int, c2 int, c3 int default 1, index (c1), unique key(c2)) partition by hash(c2) partitions 5;")
	check()

	// Test for range partition table.
	tk.MustExec("drop table if exists admin_test")
	tk.MustExec(`create table admin_test (c1 int, c2 int, c3 int default 1, index (c1), unique key(c2)) PARTITION BY RANGE ( c2 ) (
		PARTITION p0 VALUES LESS THAN (5),
		PARTITION p1 VALUES LESS THAN (10),
		PARTITION p2 VALUES LESS THAN (MAXVALUE))`)
	check()
}

func TestAdminCheckIndexInTemporaryMode(t *testing.T) {
	t.Parallel()

	store, clean := testkit.CreateMockStore(t)
	defer clean()

	tk := testkit.NewTestKit(t, store)
	tk.MustExec("use test")
	tk.MustExec("drop table if exists temporary_admin_test;")
	tk.MustExec("create global temporary table temporary_admin_test (c1 int, c2 int, c3 int default 1, primary key (c1), index (c1), unique key(c2)) ON COMMIT DELETE ROWS;")
	tk.MustExec("insert temporary_admin_test (c1, c2) values (1, 1), (2, 2), (3, 3);")
	_, err := tk.Exec("admin check table temporary_admin_test;")
	require.EqualError(t, err, core.ErrOptOnTemporaryTable.GenWithStackByArgs("admin check table").Error())
	_, err = tk.Exec("admin check index temporary_admin_test c1;")
	require.EqualError(t, err, core.ErrOptOnTemporaryTable.GenWithStackByArgs("admin check index").Error())
	tk.MustExec("drop table if exists temporary_admin_test;")

	tk.MustExec("drop table if exists non_temporary_admin_test;")
	tk.MustExec("create table non_temporary_admin_test (c1 int, c2 int, c3 int default 1, primary key (c1), index (c1), unique key(c2));")
	tk.MustExec("insert non_temporary_admin_test (c1, c2) values (1, 1), (2, 2), (3, 3);")
	tk.MustExec("admin check table non_temporary_admin_test;")
	tk.MustExec("drop table if exists non_temporary_admin_test;")

	tk.MustExec("drop table if exists temporary_admin_checksum_table_with_index_test;")
	tk.MustExec("drop table if exists temporary_admin_checksum_table_without_index_test;")
	tk.MustExec("create global temporary table temporary_admin_checksum_table_with_index_test (id int, count int, PRIMARY KEY(id), KEY(count)) ON COMMIT DELETE ROWS;")
	tk.MustExec("create global temporary table temporary_admin_checksum_table_without_index_test (id int, count int, PRIMARY KEY(id)) ON COMMIT DELETE ROWS;")
	_, err = tk.Exec("admin checksum table temporary_admin_checksum_table_with_index_test;")
	require.EqualError(t, err, core.ErrOptOnTemporaryTable.GenWithStackByArgs("admin checksum table").Error())
	_, err = tk.Exec("admin checksum table temporary_admin_checksum_table_without_index_test;")
	require.EqualError(t, err, core.ErrOptOnTemporaryTable.GenWithStackByArgs("admin checksum table").Error())
	tk.MustExec("drop table if exists temporary_admin_checksum_table_with_index_test,temporary_admin_checksum_table_without_index_test;")
}

func TestAdminCheckIndexInLocalTemporaryMode(t *testing.T) {
	t.Parallel()

	store, clean := testkit.CreateMockStore(t)
	defer clean()

	tk := testkit.NewTestKit(t, store)
	tk.MustExec("use test")
	tk.MustExec("drop table if exists local_temporary_admin_test;")
	tk.MustExec("create temporary table local_temporary_admin_test (c1 int, c2 int, c3 int default 1, primary key (c1), index (c1), unique key(c2))")
	tk.MustExec("insert local_temporary_admin_test (c1, c2) values (1,1), (2,2), (3,3);")
	_, err := tk.Exec("admin check table local_temporary_admin_test;")
	require.EqualError(t, err, core.ErrOptOnTemporaryTable.GenWithStackByArgs("admin check table").Error())
	tk.MustExec("drop table if exists temporary_admin_test;")

	tk.MustExec("drop table if exists local_temporary_admin_checksum_table_with_index_test;")
	tk.MustExec("drop table if exists local_temporary_admin_checksum_table_without_index_test;")
	tk.MustExec("create temporary table local_temporary_admin_checksum_table_with_index_test (id int, count int, PRIMARY KEY(id), KEY(count))")
	tk.MustExec("create temporary table local_temporary_admin_checksum_table_without_index_test (id int, count int, PRIMARY KEY(id))")
	_, err = tk.Exec("admin checksum table local_temporary_admin_checksum_table_with_index_test;")
	require.EqualError(t, err, core.ErrOptOnTemporaryTable.GenWithStackByArgs("admin checksum table").Error())
	_, err = tk.Exec("admin checksum table local_temporary_admin_checksum_table_without_index_test;")
	require.EqualError(t, err, core.ErrOptOnTemporaryTable.GenWithStackByArgs("admin checksum table").Error())
	tk.MustExec("drop table if exists local_temporary_admin_checksum_table_with_index_test,local_temporary_admin_checksum_table_without_index_test;")
}

func TestAdminCheckIndexInCacheTable(t *testing.T) {
	t.Parallel()

	store, clean := testkit.CreateMockStore(t)
	defer clean()

	tk := testkit.NewTestKit(t, store)
	tk.MustExec("use test")
	tk.MustExec("drop table if exists cache_admin_test;")
	tk.MustExec("create table cache_admin_test (c1 int, c2 int, c3 int default 1, index (c1), unique key(c2))")
	tk.MustExec("insert cache_admin_test (c1, c2) values (1, 1), (2, 2), (5, 5), (10, 10), (11, 11)")
	tk.MustExec("alter table cache_admin_test cache")
	tk.MustExec("admin check table cache_admin_test;")
	tk.MustExec("admin check index cache_admin_test c1;")
	tk.MustExec("admin check index cache_admin_test c2;")
	tk.MustExec("drop table if exists cache_admin_test;")

	tk.MustExec(`drop table if exists check_index_test;`)
	tk.MustExec(`create table check_index_test (a int, b varchar(10), index a_b (a, b), index b (b))`)
	tk.MustExec(`insert check_index_test values (3, "ab"),(2, "cd"),(1, "ef"),(-1, "hi")`)
	tk.MustExec("alter table  check_index_test cache")
	result := tk.MustQuery("admin check index check_index_test a_b (2, 4);")
	result.Check(testkit.Rows("1 ef 3", "2 cd 2"))
	result = tk.MustQuery("admin check index check_index_test a_b (3, 5);")
	result.Check(testkit.Rows("-1 hi 4", "1 ef 3"))
	tk.MustExec("drop table if exists check_index_test;")

	tk.MustExec("drop table if exists cache_admin_table_with_index_test;")
	tk.MustExec("drop table if exists cache_admin_table_without_index_test;")
	tk.MustExec("create table cache_admin_table_with_index_test (id int, count int, PRIMARY KEY(id), KEY(count))")
	tk.MustExec("create table cache_admin_table_without_index_test (id int, count int, PRIMARY KEY(id))")
	tk.MustExec("alter table cache_admin_table_with_index_test cache")
	tk.MustExec("alter table cache_admin_table_without_index_test cache")
	tk.MustExec("admin checksum table cache_admin_table_with_index_test;")
	tk.MustExec("admin checksum table cache_admin_table_without_index_test;")
	tk.MustExec("drop table if exists cache_admin_table_with_index_test,cache_admin_table_without_index_test;")
}
func TestAdminRecoverIndex(t *testing.T) {
	t.Parallel()

	store, domain, clean := testkit.CreateMockStoreAndDomain(t)
	defer clean()

	tk := testkit.NewTestKit(t, store)
	tk.MustExec("use test")
	tk.MustExec("drop table if exists admin_test")
	tk.MustExec("create table admin_test (c1 int, c2 int, c3 int default 1, index (c1), unique key(c2))")
	tk.MustExec("insert admin_test (c1, c2) values (1, 1), (2, 2), (NULL, NULL)")

	r := tk.MustQuery("admin recover index admin_test c1")
	r.Check(testkit.Rows("0 3"))

	r = tk.MustQuery("admin recover index admin_test c2")
	r.Check(testkit.Rows("0 3"))

	tk.MustExec("admin check index admin_test c1")
	tk.MustExec("admin check index admin_test c2")

	tk.MustExec("drop table if exists admin_test")
	tk.MustExec("create table admin_test (c1 int, c2 int, c3 int default 1, primary key(c1), unique key(c2))")
	tk.MustExec("insert admin_test (c1, c2) values (1, 1), (2, 2), (3, 3), (10, 10), (20, 20)")
	// pk is handle, no additional unique index, no way to recover
	_, err := tk.Exec("admin recover index admin_test c1")
	// err:index is not found
	require.Error(t, err)

	r = tk.MustQuery("admin recover index admin_test c2")
	r.Check(testkit.Rows("0 5"))
	tk.MustExec("admin check index admin_test c2")

	// Make some corrupted index.
	ctx := mock.NewContext()
	ctx.Store = store
	is := domain.InfoSchema()
	dbName := model.NewCIStr("test")
	tblName := model.NewCIStr("admin_test")
	tbl, err := is.TableByName(dbName, tblName)
	require.NoError(t, err)

	tblInfo := tbl.Meta()
	idxInfo := tblInfo.FindIndexByName("c2")
	indexOpr := tables.NewIndex(tblInfo.ID, tblInfo, idxInfo)
	sc := ctx.GetSessionVars().StmtCtx
	txn, err := store.Begin()
	require.NoError(t, err)
	err = indexOpr.Delete(sc, txn, types.MakeDatums(1), kv.IntHandle(1))
	require.NoError(t, err)
	err = txn.Commit(context.Background())
	require.NoError(t, err)
	err = tk.ExecToErr("admin check table admin_test")
<<<<<<< HEAD
	c.Assert(err, NotNil)
	c.Assert(consistency.ErrAdminCheckInconsistent.Equal(err), IsTrue)
=======
	require.Error(t, err)
	require.True(t, executor.ErrAdminCheckTable.Equal(err))
>>>>>>> a0460147
	err = tk.ExecToErr("admin check index admin_test c2")
	require.Error(t, err)

	r = tk.MustQuery("SELECT COUNT(*) FROM admin_test USE INDEX(c2)")
	r.Check(testkit.Rows("4"))

	r = tk.MustQuery("admin recover index admin_test c2")
	r.Check(testkit.Rows("1 5"))

	r = tk.MustQuery("SELECT COUNT(*) FROM admin_test USE INDEX(c2)")
	r.Check(testkit.Rows("5"))
	tk.MustExec("admin check index admin_test c2")
	tk.MustExec("admin check table admin_test")

	txn, err = store.Begin()
	require.NoError(t, err)
	err = indexOpr.Delete(sc, txn, types.MakeDatums(10), kv.IntHandle(10))
	require.NoError(t, err)
	err = txn.Commit(context.Background())
	require.NoError(t, err)

	err = tk.ExecToErr("admin check index admin_test c2")
	require.Error(t, err)
	r = tk.MustQuery("admin recover index admin_test c2")
	r.Check(testkit.Rows("1 5"))
	tk.MustExec("admin check index admin_test c2")
	tk.MustExec("admin check table admin_test")

	txn, err = store.Begin()
	require.NoError(t, err)
	err = indexOpr.Delete(sc, txn, types.MakeDatums(1), kv.IntHandle(1))
	require.NoError(t, err)
	err = indexOpr.Delete(sc, txn, types.MakeDatums(2), kv.IntHandle(2))
	require.NoError(t, err)
	err = indexOpr.Delete(sc, txn, types.MakeDatums(3), kv.IntHandle(3))
	require.NoError(t, err)
	err = indexOpr.Delete(sc, txn, types.MakeDatums(10), kv.IntHandle(10))
	require.NoError(t, err)
	err = indexOpr.Delete(sc, txn, types.MakeDatums(20), kv.IntHandle(20))
	require.NoError(t, err)
	err = txn.Commit(context.Background())
	require.NoError(t, err)

	err = tk.ExecToErr("admin check table admin_test")
	require.Error(t, err)
	err = tk.ExecToErr("admin check index admin_test c2")
	require.Error(t, err)

	r = tk.MustQuery("SELECT COUNT(*) FROM admin_test USE INDEX(c2)")
	r.Check(testkit.Rows("0"))

	r = tk.MustQuery("SELECT COUNT(*) FROM admin_test USE INDEX()")
	r.Check(testkit.Rows("5"))

	r = tk.MustQuery("admin recover index admin_test c2")
	r.Check(testkit.Rows("5 5"))

	r = tk.MustQuery("SELECT COUNT(*) FROM admin_test USE INDEX(c2)")
	r.Check(testkit.Rows("5"))

	tk.MustExec("admin check index admin_test c2")
	tk.MustExec("admin check table admin_test")
}

func TestClusteredIndexAdminRecoverIndex(t *testing.T) {
	t.Parallel()

	store, domain, clean := testkit.CreateMockStoreAndDomain(t)
	defer clean()

	tk := testkit.NewTestKit(t, store)
	tk.MustExec("drop database if exists test_cluster_index_admin_recover;")
	tk.MustExec("create database test_cluster_index_admin_recover;")
	tk.MustExec("use test_cluster_index_admin_recover;")
	tk.Session().GetSessionVars().EnableClusteredIndex = variable.ClusteredIndexDefModeOn
	dbName := model.NewCIStr("test_cluster_index_admin_recover")
	tblName := model.NewCIStr("t")

	// Test no corruption case.
	tk.MustExec("create table t (a varchar(255), b int, c char(10), primary key(a, c), index idx(b));")
	tk.MustExec("insert into t values ('1', 2, '3'), ('1', 2, '4'), ('1', 2, '5');")
	tk.MustQuery("admin recover index t `primary`;").Check(testkit.Rows("0 0"))
	tk.MustQuery("admin recover index t `idx`;").Check(testkit.Rows("0 3"))
	tk.MustExec("admin check table t;")

	ctx := mock.NewContext()
	ctx.Store = store
	is := domain.InfoSchema()
	tbl, err := is.TableByName(dbName, tblName)
	require.NoError(t, err)
	tblInfo := tbl.Meta()
	idxInfo := tblInfo.FindIndexByName("idx")
	indexOpr := tables.NewIndex(tblInfo.ID, tblInfo, idxInfo)
	sc := ctx.GetSessionVars().StmtCtx

	// Some index entries are missed.
	txn, err := store.Begin()
	require.NoError(t, err)
	cHandle := testkit.MustNewCommonHandle(t, "1", "3")
	err = indexOpr.Delete(sc, txn, types.MakeDatums(2), cHandle)
	require.NoError(t, err)
	err = txn.Commit(context.Background())
<<<<<<< HEAD
	c.Assert(err, IsNil)
	tk.MustGetErrCode("admin check table t", mysql.ErrDataInconsistent)
=======
	require.NoError(t, err)
	tk.MustGetErrCode("admin check table t", mysql.ErrAdminCheckTable)
>>>>>>> a0460147
	tk.MustGetErrCode("admin check index t idx", mysql.ErrAdminCheckTable)

	tk.MustQuery("SELECT COUNT(*) FROM t USE INDEX(idx)").Check(testkit.Rows("2"))
	tk.MustQuery("admin recover index t idx").Check(testkit.Rows("1 3"))
	tk.MustQuery("SELECT COUNT(*) FROM t USE INDEX(idx)").Check(testkit.Rows("3"))
	tk.MustExec("admin check table t;")
}

func TestAdminRecoverPartitionTableIndex(t *testing.T) {
	t.Parallel()

	store, domain, clean := testkit.CreateMockStoreAndDomain(t)
	defer clean()

	tk := testkit.NewTestKit(t, store)
	tk.MustExec("use test")
	getTable := func() table.Table {
		ctx := mock.NewContext()
		ctx.Store = store
		is := domain.InfoSchema()
		dbName := model.NewCIStr("test")
		tblName := model.NewCIStr("admin_test")
		tbl, err := is.TableByName(dbName, tblName)
		require.NoError(t, err)
		return tbl
	}

	checkFunc := func(tbl table.Table, pid int64, idxValue int) {
		idxInfo := tbl.Meta().FindIndexByName("c2")
		indexOpr := tables.NewIndex(pid, tbl.Meta(), idxInfo)
		ctx := mock.NewContext()
		sc := ctx.GetSessionVars().StmtCtx
		txn, err := store.Begin()
		require.NoError(t, err)
		err = indexOpr.Delete(sc, txn, types.MakeDatums(idxValue), kv.IntHandle(idxValue))
		require.NoError(t, err)
		err = txn.Commit(context.Background())
		require.NoError(t, err)
		err = tk.ExecToErr("admin check table admin_test")
<<<<<<< HEAD
		c.Assert(err, NotNil)
		c.Assert(consistency.ErrAdminCheckInconsistent.Equal(err), IsTrue)
=======
		require.Error(t, err)
		require.True(t, executor.ErrAdminCheckTable.Equal(err))
>>>>>>> a0460147

		r := tk.MustQuery("SELECT COUNT(*) FROM admin_test USE INDEX(c2)")
		r.Check(testkit.Rows("2"))

		r = tk.MustQuery("admin recover index admin_test c2")
		r.Check(testkit.Rows("1 3"))

		r = tk.MustQuery("SELECT COUNT(*) FROM admin_test USE INDEX(c2)")
		r.Check(testkit.Rows("3"))
		tk.MustExec("admin check table admin_test")
	}

	// Test for hash partition table.
	tk.MustExec("drop table if exists admin_test")
	tk.MustExec("create table admin_test (c1 int, c2 int, c3 int default 1, primary key (c1), index (c2)) partition by hash(c1) partitions 3;")
	tk.MustExec("insert admin_test (c1, c2) values (0, 0), (1, 1), (2, 2)")
	r := tk.MustQuery("admin recover index admin_test c2")
	r.Check(testkit.Rows("0 3"))
	tbl := getTable()
	pi := tbl.Meta().GetPartitionInfo()
	require.NotNil(t, pi)
	for i, p := range pi.Definitions {
		checkFunc(tbl, p.ID, i)
	}

	// Test for range partition table.
	tk.MustExec("drop table if exists admin_test")
	tk.MustExec(`create table admin_test (c1 int, c2 int, c3 int default 1, primary key (c1), index (c2)) PARTITION BY RANGE ( c1 ) (
		PARTITION p0 VALUES LESS THAN (5),
		PARTITION p1 VALUES LESS THAN (10),
		PARTITION p2 VALUES LESS THAN (MAXVALUE))`)
	tk.MustExec("insert admin_test (c1, c2) values (0, 0), (6, 6), (12, 12)")
	r = tk.MustQuery("admin recover index admin_test c2")
	r.Check(testkit.Rows("0 3"))
	tbl = getTable()
	pi = tbl.Meta().GetPartitionInfo()
	require.NotNil(t, pi)
	for i, p := range pi.Definitions {
		checkFunc(tbl, p.ID, i*6)
	}
}

func TestAdminRecoverIndex1(t *testing.T) {
	t.Parallel()

	store, domain, clean := testkit.CreateMockStoreAndDomain(t)
	defer clean()

	tk := testkit.NewTestKit(t, store)
	ctx := mock.NewContext()
	ctx.Store = store
	dbName := model.NewCIStr("test")
	tblName := model.NewCIStr("admin_test")
	sc := ctx.GetSessionVars().StmtCtx
	tk.MustExec("use test")
	tk.MustExec("drop table if exists admin_test")
	tk.Session().GetSessionVars().EnableClusteredIndex = variable.ClusteredIndexDefModeIntOnly
	tk.MustExec("create table admin_test (c1 varchar(255), c2 int, c3 int default 1, primary key(c1), unique key(c2))")
	tk.MustExec("insert admin_test (c1, c2) values ('1', 1), ('2', 2), ('3', 3), ('10', 10), ('20', 20)")

	r := tk.MustQuery("SELECT COUNT(*) FROM admin_test USE INDEX(`primary`)")
	r.Check(testkit.Rows("5"))

	is := domain.InfoSchema()
	tbl, err := is.TableByName(dbName, tblName)
	require.NoError(t, err)

	tblInfo := tbl.Meta()
	idxInfo := tblInfo.FindIndexByName("primary")
	require.NotNil(t, idxInfo)
	indexOpr := tables.NewIndex(tblInfo.ID, tblInfo, idxInfo)

	txn, err := store.Begin()
	require.NoError(t, err)
	err = indexOpr.Delete(sc, txn, types.MakeDatums("1"), kv.IntHandle(1))
	require.NoError(t, err)
	err = indexOpr.Delete(sc, txn, types.MakeDatums("2"), kv.IntHandle(2))
	require.NoError(t, err)
	err = indexOpr.Delete(sc, txn, types.MakeDatums("3"), kv.IntHandle(3))
	require.NoError(t, err)
	err = indexOpr.Delete(sc, txn, types.MakeDatums("10"), kv.IntHandle(4))
	require.NoError(t, err)
	err = txn.Commit(context.Background())
	require.NoError(t, err)

	r = tk.MustQuery("SELECT COUNT(*) FROM admin_test USE INDEX(`primary`)")
	r.Check(testkit.Rows("1"))

	r = tk.MustQuery("admin recover index admin_test `primary`")
	r.Check(testkit.Rows("4 5"))

	r = tk.MustQuery("SELECT COUNT(*) FROM admin_test USE INDEX(`primary`)")
	r.Check(testkit.Rows("5"))

	tk.MustExec("admin check table admin_test")
	tk.MustExec("admin check index admin_test c2")
	tk.MustExec("admin check index admin_test `primary`")
}

func TestAdminCleanupIndex(t *testing.T) {
	t.Parallel()

	store, domain, clean := testkit.CreateMockStoreAndDomain(t)
	defer clean()

	tk := testkit.NewTestKit(t, store)
	tk.MustExec("use test")
	tk.MustExec("drop table if exists admin_test")
	tk.MustExec("create table admin_test (c1 int, c2 int, c3 int default 1, primary key (c1), unique key(c2), key (c3))")
	tk.MustExec("insert admin_test (c1, c2) values (1, 2), (3, 4), (-5, NULL)")
	tk.MustExec("insert admin_test (c1, c3) values (7, 100), (9, 100), (11, NULL)")

	// pk is handle, no need to cleanup
	_, err := tk.Exec("admin cleanup index admin_test `primary`")
	require.Error(t, err)
	r := tk.MustQuery("admin cleanup index admin_test c2")
	r.Check(testkit.Rows("0"))
	r = tk.MustQuery("admin cleanup index admin_test c3")
	r.Check(testkit.Rows("0"))

	// Make some dangling index.
	ctx := mock.NewContext()
	ctx.Store = store
	is := domain.InfoSchema()
	dbName := model.NewCIStr("test")
	tblName := model.NewCIStr("admin_test")
	tbl, err := is.TableByName(dbName, tblName)
	require.NoError(t, err)

	tblInfo := tbl.Meta()
	idxInfo2 := tblInfo.FindIndexByName("c2")
	indexOpr2 := tables.NewIndex(tblInfo.ID, tblInfo, idxInfo2)
	idxInfo3 := tblInfo.FindIndexByName("c3")
	indexOpr3 := tables.NewIndex(tblInfo.ID, tblInfo, idxInfo3)

	txn, err := store.Begin()
	require.NoError(t, err)
	_, err = indexOpr2.Create(ctx, txn, types.MakeDatums(1), kv.IntHandle(-100), nil)
	require.NoError(t, err)
	_, err = indexOpr2.Create(ctx, txn, types.MakeDatums(6), kv.IntHandle(100), nil)
	require.NoError(t, err)
	_, err = indexOpr2.Create(ctx, txn, types.MakeDatums(8), kv.IntHandle(100), nil)
	require.NoError(t, err)
	_, err = indexOpr2.Create(ctx, txn, types.MakeDatums(nil), kv.IntHandle(101), nil)
	require.NoError(t, err)
	_, err = indexOpr2.Create(ctx, txn, types.MakeDatums(nil), kv.IntHandle(102), nil)
	require.NoError(t, err)
	_, err = indexOpr3.Create(ctx, txn, types.MakeDatums(6), kv.IntHandle(200), nil)
	require.NoError(t, err)
	_, err = indexOpr3.Create(ctx, txn, types.MakeDatums(6), kv.IntHandle(-200), nil)
	require.NoError(t, err)
	_, err = indexOpr3.Create(ctx, txn, types.MakeDatums(8), kv.IntHandle(-200), nil)
	require.NoError(t, err)
	err = txn.Commit(context.Background())
	require.NoError(t, err)

	err = tk.ExecToErr("admin check table admin_test")
	require.Error(t, err)
	err = tk.ExecToErr("admin check index admin_test c2")
	require.Error(t, err)
	r = tk.MustQuery("SELECT COUNT(*) FROM admin_test USE INDEX(c2)")
	r.Check(testkit.Rows("11"))
	r = tk.MustQuery("admin cleanup index admin_test c2")
	r.Check(testkit.Rows("5"))
	r = tk.MustQuery("SELECT COUNT(*) FROM admin_test USE INDEX(c2)")
	r.Check(testkit.Rows("6"))
	tk.MustExec("admin check index admin_test c2")

	err = tk.ExecToErr("admin check table admin_test")
	require.Error(t, err)
	err = tk.ExecToErr("admin check index admin_test c3")
	require.Error(t, err)
	r = tk.MustQuery("SELECT COUNT(*) FROM admin_test USE INDEX(c3)")
	r.Check(testkit.Rows("9"))
	r = tk.MustQuery("admin cleanup index admin_test c3")
	r.Check(testkit.Rows("3"))
	r = tk.MustQuery("SELECT COUNT(*) FROM admin_test USE INDEX(c3)")
	r.Check(testkit.Rows("6"))
	tk.MustExec("admin check index admin_test c3")

	tk.MustExec("admin check table admin_test")
}

func TestAdminCleanupIndexForPartitionTable(t *testing.T) {
	t.Parallel()

	store, domain, clean := testkit.CreateMockStoreAndDomain(t)
	defer clean()

	tk := testkit.NewTestKit(t, store)
	tk.MustExec("use test")

	getTable := func() table.Table {
		ctx := mock.NewContext()
		ctx.Store = store
		is := domain.InfoSchema()
		dbName := model.NewCIStr("test")
		tblName := model.NewCIStr("admin_test")
		tbl, err := is.TableByName(dbName, tblName)
		require.NoError(t, err)
		return tbl
	}

	checkFunc := func(tbl table.Table, pid int64, idxValue, handle int) {
		idxInfo2 := tbl.Meta().FindIndexByName("c2")
		indexOpr2 := tables.NewIndex(pid, tbl.Meta(), idxInfo2)
		idxInfo3 := tbl.Meta().FindIndexByName("c3")
		indexOpr3 := tables.NewIndex(pid, tbl.Meta(), idxInfo3)

		txn, err := store.Begin()
		ctx := mock.NewContext()
		require.NoError(t, err)
		_, err = indexOpr2.Create(ctx, txn, types.MakeDatums(idxValue), kv.IntHandle(handle), nil)
		require.NoError(t, err)
		_, err = indexOpr3.Create(ctx, txn, types.MakeDatums(idxValue), kv.IntHandle(handle), nil)
		require.NoError(t, err)
		err = txn.Commit(context.Background())
		require.NoError(t, err)

		err = tk.ExecToErr("admin check table admin_test")
		require.Error(t, err)

		r := tk.MustQuery("SELECT COUNT(*) FROM admin_test USE INDEX(c2)")
		r.Check(testkit.Rows("4"))
		r = tk.MustQuery("admin cleanup index admin_test c2")
		r.Check(testkit.Rows("1"))
		r = tk.MustQuery("SELECT COUNT(*) FROM admin_test USE INDEX(c2)")
		r.Check(testkit.Rows("3"))

		r = tk.MustQuery("SELECT COUNT(*) FROM admin_test USE INDEX(c3)")
		r.Check(testkit.Rows("4"))
		r = tk.MustQuery("admin cleanup index admin_test c3")
		r.Check(testkit.Rows("1"))
		r = tk.MustQuery("SELECT COUNT(*) FROM admin_test USE INDEX(c3)")
		r.Check(testkit.Rows("3"))
		tk.MustExec("admin check table admin_test")
	}

	// Test for hash partition table.
	tk.MustExec("drop table if exists admin_test")
	tk.MustExec("create table admin_test (c1 int, c2 int, c3 int default 1, primary key (c2), unique index c2(c2), index c3(c3)) partition by hash(c2) partitions 3;")
	tk.MustExec("insert admin_test (c2, c3) values (0, 0), (1, 1), (2, 2)")
	r := tk.MustQuery("admin cleanup index admin_test c2")
	r.Check(testkit.Rows("0"))
	tbl := getTable()
	pi := tbl.Meta().GetPartitionInfo()
	require.NotNil(t, pi)
	for i, p := range pi.Definitions {
		checkFunc(tbl, p.ID, i+6, i+6)
	}

	// Test for range partition table.
	tk.MustExec("drop table if exists admin_test")
	tk.MustExec(`create table admin_test (c1 int, c2 int, c3 int default 1, primary key (c2), unique index c2 (c2), index c3(c3)) PARTITION BY RANGE ( c2 ) (
		PARTITION p0 VALUES LESS THAN (5),
		PARTITION p1 VALUES LESS THAN (10),
		PARTITION p2 VALUES LESS THAN (MAXVALUE))`)
	tk.MustExec("insert admin_test (c1, c2) values (0, 0), (6, 6), (12, 12)")
	r = tk.MustQuery("admin cleanup index admin_test c2")
	r.Check(testkit.Rows("0"))
	tbl = getTable()
	pi = tbl.Meta().GetPartitionInfo()
	require.NotNil(t, pi)
	for i, p := range pi.Definitions {
		checkFunc(tbl, p.ID, i*6+1, i*6+1)
	}
}

func TestAdminCleanupIndexPKNotHandle(t *testing.T) {
	t.Parallel()

	store, domain, clean := testkit.CreateMockStoreAndDomain(t)
	defer clean()

	tk := testkit.NewTestKit(t, store)
	tk.MustExec("use test")
	tk.MustExec("drop table if exists admin_test")
	tk.Session().GetSessionVars().EnableClusteredIndex = variable.ClusteredIndexDefModeIntOnly
	tk.MustExec("create table admin_test (c1 int, c2 int, c3 int, primary key (c1, c2))")
	tk.MustExec("insert admin_test (c1, c2) values (1, 2), (3, 4), (-5, 5)")

	r := tk.MustQuery("admin cleanup index admin_test `primary`")
	r.Check(testkit.Rows("0"))

	// Make some dangling index.
	ctx := mock.NewContext()
	ctx.Store = store
	is := domain.InfoSchema()
	dbName := model.NewCIStr("test")
	tblName := model.NewCIStr("admin_test")
	tbl, err := is.TableByName(dbName, tblName)
	require.NoError(t, err)

	tblInfo := tbl.Meta()
	idxInfo := tblInfo.FindIndexByName("primary")
	indexOpr := tables.NewIndex(tblInfo.ID, tblInfo, idxInfo)

	txn, err := store.Begin()
	require.NoError(t, err)
	_, err = indexOpr.Create(ctx, txn, types.MakeDatums(7, 10), kv.IntHandle(-100), nil)
	require.NoError(t, err)
	_, err = indexOpr.Create(ctx, txn, types.MakeDatums(4, 6), kv.IntHandle(100), nil)
	require.NoError(t, err)
	_, err = indexOpr.Create(ctx, txn, types.MakeDatums(-7, 4), kv.IntHandle(101), nil)
	require.NoError(t, err)
	err = txn.Commit(context.Background())
	require.NoError(t, err)

	err = tk.ExecToErr("admin check table admin_test")
	require.Error(t, err)
	err = tk.ExecToErr("admin check index admin_test `primary`")
	require.Error(t, err)
	r = tk.MustQuery("SELECT COUNT(*) FROM admin_test USE INDEX(`primary`)")
	r.Check(testkit.Rows("6"))
	r = tk.MustQuery("admin cleanup index admin_test `primary`")
	r.Check(testkit.Rows("3"))
	r = tk.MustQuery("SELECT COUNT(*) FROM admin_test USE INDEX(`primary`)")
	r.Check(testkit.Rows("3"))
	tk.MustExec("admin check index admin_test `primary`")
	tk.MustExec("admin check table admin_test")
}

func TestAdminCleanupIndexMore(t *testing.T) {
	t.Parallel()

	store, domain, clean := testkit.CreateMockStoreAndDomain(t)
	defer clean()

	tk := testkit.NewTestKit(t, store)
	tk.MustExec("use test")
	tk.MustExec("drop table if exists admin_test")
	tk.MustExec("create table admin_test (c1 int, c2 int, unique key (c1, c2), key (c2))")
	tk.MustExec("insert admin_test values (1, 2), (3, 4), (5, 6)")

	tk.MustExec("admin cleanup index admin_test c1")
	tk.MustExec("admin cleanup index admin_test c2")

	// Make some dangling index.
	ctx := mock.NewContext()
	ctx.Store = store
	is := domain.InfoSchema()
	dbName := model.NewCIStr("test")
	tblName := model.NewCIStr("admin_test")
	tbl, err := is.TableByName(dbName, tblName)
	require.NoError(t, err)

	tblInfo := tbl.Meta()
	idxInfo1 := tblInfo.FindIndexByName("c1")
	indexOpr1 := tables.NewIndex(tblInfo.ID, tblInfo, idxInfo1)
	idxInfo2 := tblInfo.FindIndexByName("c2")
	indexOpr2 := tables.NewIndex(tblInfo.ID, tblInfo, idxInfo2)

	txn, err := store.Begin()
	require.NoError(t, err)
	for i := 0; i < 2000; i++ {
		c1 := int64(2*i + 7)
		c2 := int64(2*i + 8)
		_, err = indexOpr1.Create(ctx, txn, types.MakeDatums(c1, c2), kv.IntHandle(c1), nil)
		require.NoErrorf(t, err, errors.ErrorStack(err))
		_, err = indexOpr2.Create(ctx, txn, types.MakeDatums(c2), kv.IntHandle(c1), nil)
		require.NoError(t, err)
	}
	err = txn.Commit(context.Background())
	require.NoError(t, err)

	err = tk.ExecToErr("admin check table admin_test")
	require.Error(t, err)
	err = tk.ExecToErr("admin check index admin_test c1")
	require.Error(t, err)
	err = tk.ExecToErr("admin check index admin_test c2")
	require.Error(t, err)
	r := tk.MustQuery("SELECT COUNT(*) FROM admin_test USE INDEX()")
	r.Check(testkit.Rows("3"))
	r = tk.MustQuery("SELECT COUNT(*) FROM admin_test USE INDEX(c1)")
	r.Check(testkit.Rows("2003"))
	r = tk.MustQuery("SELECT COUNT(*) FROM admin_test USE INDEX(c2)")
	r.Check(testkit.Rows("2003"))
	r = tk.MustQuery("admin cleanup index admin_test c1")
	r.Check(testkit.Rows("2000"))
	r = tk.MustQuery("admin cleanup index admin_test c2")
	r.Check(testkit.Rows("2000"))
	r = tk.MustQuery("SELECT COUNT(*) FROM admin_test USE INDEX(c1)")
	r.Check(testkit.Rows("3"))
	r = tk.MustQuery("SELECT COUNT(*) FROM admin_test USE INDEX(c2)")
	r.Check(testkit.Rows("3"))
	tk.MustExec("admin check index admin_test c1")
	tk.MustExec("admin check index admin_test c2")
	tk.MustExec("admin check table admin_test")
}

func TestClusteredAdminCleanupIndex(t *testing.T) {
	t.Parallel()

	store, domain, clean := testkit.CreateMockStoreAndDomain(t)
	defer clean()

	tk := testkit.NewTestKit(t, store)
	tk.MustExec("use test")
	tk.MustExec("drop table if exists admin_test")
	tk.Session().GetSessionVars().EnableClusteredIndex = variable.ClusteredIndexDefModeOn
	tk.MustExec("create table admin_test (c1 varchar(255), c2 int, c3 char(10) default 'c3', primary key (c1, c3), unique key(c2), key (c3))")
	tk.MustExec("insert admin_test (c1, c2) values ('c1_1', 2), ('c1_2', 4), ('c1_3', NULL)")
	tk.MustExec("insert admin_test (c1, c3) values ('c1_4', 'c3_4'), ('c1_5', 'c3_5'), ('c1_6', default)")

	// Normally, there is no dangling index.
	tk.MustQuery("admin cleanup index admin_test `primary`").Check(testkit.Rows("0"))
	tk.MustQuery("admin cleanup index admin_test `c2`").Check(testkit.Rows("0"))
	tk.MustQuery("admin cleanup index admin_test `c3`").Check(testkit.Rows("0"))

	// Make some dangling index.
	ctx := mock.NewContext()
	ctx.Store = store
	tbl, err := domain.InfoSchema().TableByName(model.NewCIStr("test"), model.NewCIStr("admin_test"))
	require.NoError(t, err)
	// cleanup clustered primary key takes no effect.

	tblInfo := tbl.Meta()
	idxInfo2 := tblInfo.FindIndexByName("c2")
	indexOpr2 := tables.NewIndex(tblInfo.ID, tblInfo, idxInfo2)
	idxInfo3 := tblInfo.FindIndexByName("c3")
	indexOpr3 := tables.NewIndex(tblInfo.ID, tblInfo, idxInfo3)

	c2DanglingIdx := []struct {
		handle kv.Handle
		idxVal []types.Datum
	}{
		{testkit.MustNewCommonHandle(t, "c1_10", "c3_10"), types.MakeDatums(10)},
		{testkit.MustNewCommonHandle(t, "c1_10", "c3_11"), types.MakeDatums(11)},
		{testkit.MustNewCommonHandle(t, "c1_12", "c3_12"), types.MakeDatums(12)},
	}
	c3DanglingIdx := []struct {
		handle kv.Handle
		idxVal []types.Datum
	}{
		{testkit.MustNewCommonHandle(t, "c1_13", "c3_13"), types.MakeDatums("c3_13")},
		{testkit.MustNewCommonHandle(t, "c1_14", "c3_14"), types.MakeDatums("c3_14")},
		{testkit.MustNewCommonHandle(t, "c1_15", "c3_15"), types.MakeDatums("c3_15")},
	}
	txn, err := store.Begin()
	require.NoError(t, err)
	for _, di := range c2DanglingIdx {
		_, err := indexOpr2.Create(ctx, txn, di.idxVal, di.handle, nil)
		require.NoError(t, err)
	}
	for _, di := range c3DanglingIdx {
		_, err := indexOpr3.Create(ctx, txn, di.idxVal, di.handle, nil)
		require.NoError(t, err)
	}
	err = txn.Commit(context.Background())
	require.NoError(t, err)

	err = tk.ExecToErr("admin check table admin_test")
	require.Error(t, err)
	err = tk.ExecToErr("admin check index admin_test c2")
	require.Error(t, err)
	tk.MustQuery("SELECT COUNT(*) FROM admin_test USE INDEX(c2)").Check(testkit.Rows("9"))
	tk.MustQuery("admin cleanup index admin_test c2").Check(testkit.Rows("3"))
	tk.MustQuery("SELECT COUNT(*) FROM admin_test USE INDEX(c2)").Check(testkit.Rows("6"))
	tk.MustExec("admin check index admin_test c2")

	err = tk.ExecToErr("admin check table admin_test")
	require.Error(t, err)
	err = tk.ExecToErr("admin check index admin_test c3")
	require.Error(t, err)
	tk.MustQuery("SELECT COUNT(*) FROM admin_test USE INDEX(c3)").Check(testkit.Rows("9"))
	tk.MustQuery("admin cleanup index admin_test c3").Check(testkit.Rows("3"))
	tk.MustQuery("SELECT COUNT(*) FROM admin_test USE INDEX(c3)").Check(testkit.Rows("6"))
	tk.MustExec("admin check index admin_test c3")
	tk.MustExec("admin check table admin_test")
}

func TestAdminCheckPartitionTableFailed(t *testing.T) {
	t.Parallel()

	store, domain, clean := testkit.CreateMockStoreAndDomain(t)
	defer clean()

	tk := testkit.NewTestKit(t, store)
	tk.MustExec("use test")
	tk.MustExec("drop table if exists admin_test_p")
	tk.MustExec("create table admin_test_p (c1 int key,c2 int,c3 int,index idx(c2)) partition by hash(c1) partitions 4")
	tk.MustExec("insert admin_test_p (c1, c2, c3) values (0,0,0), (1,1,1),(2,2,2),(3,3,3),(4,4,4),(5,5,5)")
	tk.MustExec("admin check table admin_test_p")

	// Make some corrupted index. Build the index information.
	ctx := mock.NewContext()
	ctx.Store = store
	is := domain.InfoSchema()
	dbName := model.NewCIStr("test")
	tblName := model.NewCIStr("admin_test_p")
	tbl, err := is.TableByName(dbName, tblName)
	require.NoError(t, err)
	tblInfo := tbl.Meta()
	idxInfo := tblInfo.Indices[0]
	sc := ctx.GetSessionVars().StmtCtx
	tk.Session().GetSessionVars().IndexLookupSize = 3
	tk.Session().GetSessionVars().MaxChunkSize = 3

	// Reduce one row of index on partitions.
	// Table count > index count.
	for i := 0; i <= 5; i++ {
		partitionIdx := i % len(tblInfo.GetPartitionInfo().Definitions)
		indexOpr := tables.NewIndex(tblInfo.GetPartitionInfo().Definitions[partitionIdx].ID, tblInfo, idxInfo)
		txn, err := store.Begin()
		require.NoError(t, err)
		err = indexOpr.Delete(sc, txn, types.MakeDatums(i), kv.IntHandle(i))
		require.NoError(t, err)
		err = txn.Commit(context.Background())
		require.NoError(t, err)
		err = tk.ExecToErr("admin check table admin_test_p")
<<<<<<< HEAD
		c.Assert(err, NotNil)
		c.Assert(err.Error(), Equals, fmt.Sprintf("[admin:8223]data inconsistency in table: admin_test_p, index: idx, handle: %d, index-values:\"\" != record-values:\"handle: %d, values: [KindInt64 %d]\"", i, i, i))
		c.Assert(consistency.ErrAdminCheckInconsistent.Equal(err), IsTrue)
=======
		require.Error(t, err)
		require.EqualError(t, err, fmt.Sprintf("[executor:8003]admin_test_p err:[admin:8223]index:<nil> != record:&admin.RecordData{Handle:%d, Values:[]types.Datum{types.Datum{k:0x1, decimal:0x0, length:0x0, i:%d, collation:\"\", b:[]uint8(nil), x:interface {}(nil)}}}", i, i))
		require.True(t, executor.ErrAdminCheckTable.Equal(err))
>>>>>>> a0460147
		// TODO: fix admin recover for partition table.
		// r := tk.MustQuery("admin recover index admin_test_p idx")
		// r.Check(testkit.Rows("0 0"))
		// tk.MustExec("admin check table admin_test_p")
		// Manual recover index.
		txn, err = store.Begin()
		require.NoError(t, err)
		_, err = indexOpr.Create(ctx, txn, types.MakeDatums(i), kv.IntHandle(i), nil)
		require.NoError(t, err)
		err = txn.Commit(context.Background())
		require.NoError(t, err)
		tk.MustExec("admin check table admin_test_p")
	}

	// Add one row of index on partitions.
	// Table count < index count.
	for i := 0; i <= 5; i++ {
		partitionIdx := i % len(tblInfo.GetPartitionInfo().Definitions)
		indexOpr := tables.NewIndex(tblInfo.GetPartitionInfo().Definitions[partitionIdx].ID, tblInfo, idxInfo)
		txn, err := store.Begin()
		require.NoError(t, err)
		_, err = indexOpr.Create(ctx, txn, types.MakeDatums(i+8), kv.IntHandle(i+8), nil)
		require.NoError(t, err)
		err = txn.Commit(context.Background())
		require.NoError(t, err)
		err = tk.ExecToErr("admin check table admin_test_p")
<<<<<<< HEAD
		c.Assert(err, NotNil)
		c.Assert(err.Error(), Equals, fmt.Sprintf("[admin:8223]data inconsistency in table: admin_test_p, index: idx, handle: %d, index-values:\"handle: %d, values: [KindInt64 %d KindInt64 %d]\" != record-values:\"\"", i+8, i+8, i+8, i+8))
=======
		require.EqualError(t, err, fmt.Sprintf("[executor:8133]handle %d, index:types.Datum{k:0x1, decimal:0x0, length:0x0, i:%d, collation:\"\", b:[]uint8(nil), x:interface {}(nil)} != record:<nil>", i+8, i+8))
>>>>>>> a0460147
		// TODO: fix admin recover for partition table.
		txn, err = store.Begin()
		require.NoError(t, err)
		err = indexOpr.Delete(sc, txn, types.MakeDatums(i+8), kv.IntHandle(i+8))
		require.NoError(t, err)
		err = txn.Commit(context.Background())
		require.NoError(t, err)
		tk.MustExec("admin check table admin_test_p")
	}

	// Table count = index count, but the index value was wrong.
	for i := 0; i <= 5; i++ {
		partitionIdx := i % len(tblInfo.GetPartitionInfo().Definitions)
		indexOpr := tables.NewIndex(tblInfo.GetPartitionInfo().Definitions[partitionIdx].ID, tblInfo, idxInfo)
		txn, err := store.Begin()
		require.NoError(t, err)
		_, err = indexOpr.Create(ctx, txn, types.MakeDatums(i+8), kv.IntHandle(i), nil)
		require.NoError(t, err)
		err = txn.Commit(context.Background())
		require.NoError(t, err)
		err = tk.ExecToErr("admin check table admin_test_p")
<<<<<<< HEAD
		c.Assert(err, NotNil)
		c.Assert(err.Error(), Equals, fmt.Sprintf("[executor:8134]data inconsistency in table: admin_test_p, index: idx, col: c2, handle: \"%d\", index-values:\"KindInt64 %d\" != record-values:\"KindInt64 %d\", compare err:<nil>", i, i+8, i))
=======
		require.EqualError(t, err, fmt.Sprintf("[executor:8134]col c2, handle %d, index:types.Datum{k:0x1, decimal:0x0, length:0x0, i:%d, collation:\"\", b:[]uint8(nil), x:interface {}(nil)} != record:types.Datum{k:0x1, decimal:0x0, length:0x0, i:%d, collation:\"\", b:[]uint8(nil), x:interface {}(nil)}, compare err:<nil>", i, i+8, i))
>>>>>>> a0460147
		// TODO: fix admin recover for partition table.
		txn, err = store.Begin()
		require.NoError(t, err)
		err = indexOpr.Delete(sc, txn, types.MakeDatums(i+8), kv.IntHandle(i))
		require.NoError(t, err)
		err = txn.Commit(context.Background())
		require.NoError(t, err)
		tk.MustExec("admin check table admin_test_p")
	}
}

<<<<<<< HEAD
const dbName, tblName = "test", "admin_test"

type inconsistencyTestKit struct {
	*testkit2.AsyncTestKit
	uniqueIndex table.Index
	plainIndex  table.Index
	ctx         context.Context
	sctx        *stmtctx.StatementContext
	t           *testing.T
}

type kitOpt struct {
	pkColType  string
	idxColType string
	ukColType  string
	clustered  string
}

func newDefaultOpt() *kitOpt {
	return &kitOpt{
		pkColType:  "int",
		idxColType: "int",
		ukColType:  "varchar(255)",
	}
}

func newInconsistencyKit(t *testing.T, tk *testkit2.AsyncTestKit, opt *kitOpt) *inconsistencyTestKit {
	ctx := tk.OpenSession(context.Background(), dbName)
	se := testkit2.TryRetrieveSession(ctx)
	i := &inconsistencyTestKit{
		AsyncTestKit: tk,
		ctx:          ctx,
		sctx:         se.GetSessionVars().StmtCtx,
		t:            t,
	}
	tk.MustExec(i.ctx, "drop table if exists "+tblName)
	tk.MustExec(i.ctx,
		fmt.Sprintf("create table %s (c1 %s, c2 %s, c3 %s, primary key(c1) %s, index uk1(c2), index k2(c3))",
			tblName, opt.pkColType, opt.idxColType, opt.ukColType, opt.clustered),
	)
	i.rebuild()
	return i
}

func (tk *inconsistencyTestKit) rebuild() {
	tk.MustExec(tk.ctx, "truncate table "+tblName)
	is := domain.GetDomain(testkit2.TryRetrieveSession(tk.ctx)).InfoSchema()
	tbl, err := is.TableByName(model.NewCIStr(dbName), model.NewCIStr(tblName))
	require.NoError(tk.t, err)
	tk.uniqueIndex = tables.NewIndex(tbl.Meta().ID, tbl.Meta(), tbl.Meta().Indices[0])
	tk.plainIndex = tables.NewIndex(tbl.Meta().ID, tbl.Meta(), tbl.Meta().Indices[1])
}

type logEntry struct {
	entry  zapcore.Entry
	fields []zapcore.Field
}

func (l *logEntry) checkMsg(t *testing.T, msg string) {
	require.Equal(t, msg, l.entry.Message)
}

func (l *logEntry) checkField(t *testing.T, requireFields ...zapcore.Field) {
	for _, rf := range requireFields {
		var f *zapcore.Field
		for _, field := range l.fields {
			if field.Equals(rf) {
				f = &field
				break
			}
		}
		require.NotNilf(t, f, "matched log fields %s:%s not found in log", rf.Key, rf)
	}

}

func (l *logEntry) checkFieldNotEmpty(t *testing.T, fieldName string) {
	var f *zapcore.Field
	for _, field := range l.fields {
		if field.Key == fieldName {
			f = &field
			break
		}
	}
	require.NotNilf(t, f, "log field %s not found in log", fieldName)
	require.NotEmpty(t, f.String)
}

type logHook struct {
	zapcore.Core
	logs          []logEntry
	messageFilter string
}

func (h *logHook) Write(entry zapcore.Entry, fields []zapcore.Field) error {
	h.logs = append(h.logs, logEntry{entry: entry, fields: fields})
	return nil
}

func (h *logHook) Check(entry zapcore.Entry, ce *zapcore.CheckedEntry) *zapcore.CheckedEntry {
	if len(h.messageFilter) > 0 && !strings.Contains(entry.Message, h.messageFilter) {
		return nil
	}
	return ce.AddCore(entry, h)
}

func withLogHook(ctx context.Context, msgFilter string) (newCtx context.Context, hook *logHook) {
	conf := &log.Config{Level: os.Getenv("log_level"), File: log.FileLogConfig{}}
	_, r, _ := log.InitLogger(conf)
	hook = &logHook{r.Core, nil, msgFilter}
	logger := zap.New(hook)
	newCtx = context.WithValue(ctx, logutil.CtxLogKey, logger)
	return
}

func TestCheckFailReport(t *testing.T) {
	t.Parallel()

	store, clean := testkit2.CreateMockStore(t)
	defer clean()
	tk := newInconsistencyKit(t, testkit2.NewAsyncTestKit(t, store), newDefaultOpt())

	// row more than unique index
	func() {
		defer tk.rebuild()

		tk.MustExec(tk.ctx, fmt.Sprintf("insert into %s values(1, 1, '10')", tblName))
		txn, err := store.Begin()
		require.NoError(t, err)
		require.NoError(t, tk.uniqueIndex.Delete(tk.sctx, txn, types.MakeDatums(1), kv.IntHandle(1)))
		require.NoError(t, txn.Commit(tk.ctx))

		ctx, hook := withLogHook(tk.ctx, "inconsistency")
		_, err = tk.Exec(ctx, "admin check table admin_test")
		require.Error(t, err)
		require.Equal(t, "[admin:8223]data inconsistency in table: admin_test, index: uk1, handle: 1, index-values:\"\" != record-values:\"handle: 1, values: [KindInt64 1]\"", err.Error())
		require.Len(t, hook.logs, 1)
		hook.logs[0].checkMsg(t, "admin check found data inconsistency")
		hook.logs[0].checkField(t,
			zap.String("table_name", "admin_test"),
			zap.String("index_name", "uk1"),
			zap.Stringer("row_id", kv.IntHandle(1)),
		)
		hook.logs[0].checkFieldNotEmpty(t, "row_mvcc")
	}()

	// row more than plain index
	func() {
		defer tk.rebuild()

		tk.MustExec(tk.ctx, fmt.Sprintf("insert into %s values(1, 1, '10')", tblName))
		txn, err := store.Begin()
		require.NoError(t, err)
		require.NoError(t, tk.plainIndex.Delete(tk.sctx, txn, []types.Datum{types.NewStringDatum("10")}, kv.IntHandle(1)))
		require.NoError(t, txn.Commit(tk.ctx))

		ctx, hook := withLogHook(tk.ctx, "inconsistency")
		_, err = tk.Exec(ctx, "admin check table admin_test")
		require.Error(t, err)
		require.Equal(t, "[admin:8223]data inconsistency in table: admin_test, index: k2, handle: 1, index-values:\"\" != record-values:\"handle: 1, values: [KindString 10]\"", err.Error())
		require.Len(t, hook.logs, 1)
		hook.logs[0].checkMsg(t, "admin check found data inconsistency")
		hook.logs[0].checkField(t,
			zap.String("table_name", "admin_test"),
			zap.String("index_name", "k2"),
			zap.Stringer("row_id", kv.IntHandle(1)),
		)
		hook.logs[0].checkFieldNotEmpty(t, "row_mvcc")
	}()

	// row is missed for plain key
	func() {
		defer tk.rebuild()

		txn, err := store.Begin()
		require.NoError(t, err)
		_, err = tk.plainIndex.Create(mock.NewContext(), txn, []types.Datum{types.NewStringDatum("100")}, kv.IntHandle(1), nil)
		require.NoError(t, err)
		require.NoError(t, txn.Commit(tk.ctx))

		ctx, hook := withLogHook(tk.ctx, "inconsistency")
		_, err = tk.Exec(ctx, "admin check table admin_test")
		require.Error(t, err)
		require.Equal(t, "[admin:8223]data inconsistency in table: admin_test, index: k2, handle: 1, index-values:\"handle: 1, values: [KindString 100 KindInt64 1]\" != record-values:\"\"", err.Error())
		require.Len(t, hook.logs, 1)
		logEntry := hook.logs[0]
		logEntry.checkMsg(t, "admin check found data inconsistency")
		logEntry.checkField(t,
			zap.String("table_name", "admin_test"),
			zap.String("index_name", "k2"),
			zap.Stringer("row_id", kv.IntHandle(1)),
		)
		logEntry.checkFieldNotEmpty(t, "row_mvcc")
		logEntry.checkFieldNotEmpty(t, "index_mvcc")

		// test inconsistency check in index lookup
		ctx, hook = withLogHook(tk.ctx, "")
		rs, err := tk.Exec(ctx, "select * from admin_test use index(k2) where c3 = '100'")
		require.NoError(t, err)
		_, err = session.GetRows4Test(ctx, testkit2.TryRetrieveSession(ctx), rs)
		require.Error(t, err)
		require.Equal(t, "[executor:8133]data inconsistency in table: admin_test, index: k2, index-count:1 != record-count:0", err.Error())
		require.Len(t, hook.logs, 1)
		logEntry = hook.logs[0]
		logEntry.checkMsg(t, "indexLookup found data inconsistency")
		logEntry.checkField(t,
			zap.String("table_name", "admin_test"),
			zap.String("index_name", "k2"),
			zap.Int64("table_cnt", 0),
			zap.Int64("index_cnt", 1),
			zap.String("missing_handles", `[1]`),
		)
		logEntry.checkFieldNotEmpty(t, "row_mvcc_0")
	}()

	// row is missed for unique key
	func() {
		defer tk.rebuild()

		txn, err := store.Begin()
		require.NoError(t, err)
		_, err = tk.uniqueIndex.Create(mock.NewContext(), txn, []types.Datum{types.NewIntDatum(10)}, kv.IntHandle(1), nil)
		require.NoError(t, err)
		require.NoError(t, txn.Commit(tk.ctx))

		ctx, hook := withLogHook(tk.ctx, "inconsistency")
		_, err = tk.Exec(ctx, "admin check table admin_test")
		require.Error(t, err)
		require.Equal(t, "[admin:8223]data inconsistency in table: admin_test, index: uk1, handle: 1, index-values:\"handle: 1, values: [KindInt64 10 KindInt64 1]\" != record-values:\"\"", err.Error())
		require.Len(t, hook.logs, 1)
		logEntry := hook.logs[0]
		logEntry.checkMsg(t, "admin check found data inconsistency")
		logEntry.checkField(t,
			zap.String("table_name", "admin_test"),
			zap.String("index_name", "uk1"),
			zap.Stringer("row_id", kv.IntHandle(1)),
		)
		logEntry.checkFieldNotEmpty(t, "row_mvcc")
		logEntry.checkFieldNotEmpty(t, "index_mvcc")

		// test inconsistency check in point-get
		ctx, hook = withLogHook(tk.ctx, "")
		rs, err := tk.Exec(ctx, "select * from admin_test use index(uk1) where c2 = 10")
		require.NoError(t, err)
		_, err = session.GetRows4Test(ctx, testkit2.TryRetrieveSession(ctx), rs)
		require.Error(t, err)
		require.Len(t, hook.logs, 1)
		logEntry = hook.logs[0]
		logEntry.checkMsg(t, "indexLookup found data inconsistency")
		logEntry.checkField(t,
			zap.String("table_name", "admin_test"),
			zap.String("index_name", "uk1"),
			zap.Int64("table_cnt", 0),
			zap.Int64("index_cnt", 1),
			zap.String("missing_handles", `[1]`),
		)
		logEntry.checkFieldNotEmpty(t, "row_mvcc_0")
	}()

	// handle match but value is different for uk
	func() {
		defer tk.rebuild()

		tk.MustExec(tk.ctx, fmt.Sprintf("insert into %s values(1, 10, '100')", tblName))
		txn, err := store.Begin()
		require.NoError(t, err)
		require.NoError(t, tk.uniqueIndex.Delete(tk.sctx, txn, []types.Datum{types.NewIntDatum(10)}, kv.IntHandle(1)))
		_, err = tk.uniqueIndex.Create(mock.NewContext(), txn, []types.Datum{types.NewIntDatum(20)}, kv.IntHandle(1), nil)
		require.NoError(t, err)
		require.NoError(t, txn.Commit(tk.ctx))
		ctx, hook := withLogHook(tk.ctx, "inconsistency")
		_, err = tk.Exec(ctx, "admin check table admin_test")
		require.Error(t, err)
		require.Equal(t, "[executor:8134]data inconsistency in table: admin_test, index: uk1, col: c2, handle: \"1\", index-values:\"KindInt64 20\" != record-values:\"KindInt64 10\", compare err:<nil>", err.Error())
		require.Len(t, hook.logs, 1)
		logEntry := hook.logs[0]
		logEntry.checkMsg(t, "admin check found data inconsistency")
		logEntry.checkField(t,
			zap.String("table_name", "admin_test"),
			zap.String("index_name", "uk1"),
			zap.Stringer("row_id", kv.IntHandle(1)),
			zap.String("col", "c2"),
		)
		logEntry.checkFieldNotEmpty(t, "row_mvcc")
		logEntry.checkFieldNotEmpty(t, "index_mvcc")
	}()

	// handle match but value is different for plain key
	func() {
		defer tk.rebuild()

		tk.MustExec(tk.ctx, fmt.Sprintf("insert into %s values(1, 10, '100')", tblName))
		txn, err := store.Begin()
		require.NoError(t, err)
		require.NoError(t, tk.plainIndex.Delete(tk.sctx, txn, []types.Datum{types.NewStringDatum("100")}, kv.IntHandle(1)))
		_, err = tk.plainIndex.Create(mock.NewContext(), txn, []types.Datum{types.NewStringDatum("200")}, kv.IntHandle(1), nil)
		require.NoError(t, err)
		require.NoError(t, txn.Commit(tk.ctx))
		ctx, hook := withLogHook(tk.ctx, "inconsistency")
		_, err = tk.Exec(ctx, "admin check table admin_test")
		require.Error(t, err)
		require.Equal(t, "[executor:8134]data inconsistency in table: admin_test, index: k2, col: c3, handle: \"1\", index-values:\"KindString 200\" != record-values:\"KindString 100\", compare err:<nil>", err.Error())
		require.Len(t, hook.logs, 1)
		logEntry := hook.logs[0]
		logEntry.checkMsg(t, "admin check found data inconsistency")
		logEntry.checkField(t,
			zap.String("table_name", "admin_test"),
			zap.String("index_name", "k2"),
			zap.Stringer("row_id", kv.IntHandle(1)),
			zap.String("col", "c3"),
		)
		logEntry.checkFieldNotEmpty(t, "row_mvcc")
		logEntry.checkFieldNotEmpty(t, "index_mvcc")
	}()

	// test binary column.
	opt := newDefaultOpt()
	opt.clustered = "clustered"
	opt.pkColType = "varbinary(300)"
	opt.idxColType = "varbinary(300)"
	opt.ukColType = "varbinary(300)"
	tk = newInconsistencyKit(t, testkit2.NewAsyncTestKit(t, store), newDefaultOpt())
	func() {
		defer tk.rebuild()

		txn, err := store.Begin()
		require.NoError(t, err)
		encoded, err := codec.EncodeKey(new(stmtctx.StatementContext), nil, types.NewBytesDatum([]byte{1, 0, 1, 0, 0, 1, 1}))
		require.Nil(t, err)
		hd, err := kv.NewCommonHandle(encoded)
		require.NoError(t, err)
		_, err = tk.uniqueIndex.Create(mock.NewContext(), txn, []types.Datum{types.NewBytesDatum([]byte{1, 1, 0, 1, 1, 1, 1, 0})}, hd, nil)
		require.NoError(t, err)
		require.NoError(t, txn.Commit(tk.ctx))

		ctx, hook := withLogHook(tk.ctx, "inconsistency")
		_, err = tk.Exec(ctx, "admin check table admin_test")
		require.Error(t, err)
		require.Equal(t, `[admin:8223]data inconsistency in table: admin_test, index: uk1, handle: 282574488403969, index-values:"handle: 282574488403969, values: [KindInt64 282578800083201 KindInt64 282574488403969]" != record-values:""`, err.Error())
		require.Len(t, hook.logs, 1)
		logEntry := hook.logs[0]
		logEntry.checkMsg(t, "admin check found data inconsistency")
		logEntry.checkField(t,
			zap.String("table_name", "admin_test"),
			zap.String("index_name", "uk1"),
			zap.Stringer("row_id", kv.IntHandle(282574488403969)),
		)
		logEntry.checkFieldNotEmpty(t, "row_mvcc")
		logEntry.checkFieldNotEmpty(t, "index_mvcc")
	}()
}

func (s *testSuiteJoinSerial) TestAdminCheckTableFailed(c *C) {
	tk := testkit.NewTestKit(c, s.store)
	tk.MustExec("use test")
	tk.MustExec("drop table if exists admin_test")
	tk.MustExec("create table admin_test (c1 int, c2 int, c3 varchar(255) default '1', primary key(c1), key(c3), unique key(c2), key(c2, c3))")
	tk.MustExec("insert admin_test (c1, c2, c3) values (-10, -20, 'y'), (-1, -10, 'z'), (1, 11, 'a'), (2, 12, 'b'), (5, 15, 'c'), (10, 20, 'd'), (20, 30, 'e')")

	// Make some corrupted index. Build the index information.
	s.ctx = mock.NewContext()
	s.ctx.Store = s.store
	is := s.domain.InfoSchema()
	dbName := model.NewCIStr("test")
	tblName := model.NewCIStr("admin_test")
	tbl, err := is.TableByName(dbName, tblName)
	c.Assert(err, IsNil)
	tblInfo := tbl.Meta()
	idxInfo := tblInfo.Indices[1]
	indexOpr := tables.NewIndex(tblInfo.ID, tblInfo, idxInfo)
	sc := s.ctx.GetSessionVars().StmtCtx
	tk.Se.GetSessionVars().IndexLookupSize = 3
	tk.Se.GetSessionVars().MaxChunkSize = 3

	// Reduce one row of index.
	// Table count > index count.
	// Index c2 is missing 11.
	txn, err := s.store.Begin()
	c.Assert(err, IsNil)
	err = indexOpr.Delete(sc, txn, types.MakeDatums(-10), kv.IntHandle(-1))
	c.Assert(err, IsNil)
	err = txn.Commit(context.Background())
	c.Assert(err, IsNil)
	err = tk.ExecToErr("admin check table admin_test")
	c.Assert(err, NotNil)
	c.Assert(err.Error(), Equals, "[admin:8223]data inconsistency in table: admin_test, index: c2, handle: -1, index-values:\"\" != record-values:\"handle: -1, values: [KindInt64 -10]\"")
	c.Assert(consistency.ErrAdminCheckInconsistent.Equal(err), IsTrue)
	tk.MustExec("set @@tidb_redact_log=1;")
	err = tk.ExecToErr("admin check table admin_test")
	c.Assert(err, NotNil)
	c.Assert(err.Error(), Equals, "[admin:8223]data inconsistency in table: admin_test, index: c2, handle: ?, index-values:\"?\" != record-values:\"?\"")
	tk.MustExec("set @@tidb_redact_log=0;")
	r := tk.MustQuery("admin recover index admin_test c2")
	r.Check(testkit.Rows("1 7"))
	tk.MustExec("admin check table admin_test")

	// Add one row of index.
	// Table count < index count.
	// Index c2 has one more values than table data: 0, and the handle 0 hasn't correlative record.
	txn, err = s.store.Begin()
	c.Assert(err, IsNil)
	_, err = indexOpr.Create(s.ctx, txn, types.MakeDatums(0), kv.IntHandle(0), nil)
	c.Assert(err, IsNil)
	err = txn.Commit(context.Background())
	c.Assert(err, IsNil)
	err = tk.ExecToErr("admin check table admin_test")
	c.Assert(err, NotNil)
	c.Assert(err.Error(), Equals, "[admin:8223]data inconsistency in table: admin_test, index: c2, handle: 0, index-values:\"handle: 0, values: [KindInt64 0 KindInt64 0]\" != record-values:\"\"")
	tk.MustExec("set @@tidb_redact_log=1;")
	err = tk.ExecToErr("admin check table admin_test")
	c.Assert(err, NotNil)
	c.Assert(err.Error(), Equals, "[admin:8223]data inconsistency in table: admin_test, index: c2, handle: ?, index-values:\"?\" != record-values:\"?\"")
	tk.MustExec("set @@tidb_redact_log=0;")

	// Add one row of index.
	// Table count < index count.
	// Index c2 has two more values than table data: 10, 13, and these handles have correlative record.
	txn, err = s.store.Begin()
	c.Assert(err, IsNil)
	err = indexOpr.Delete(sc, txn, types.MakeDatums(0), kv.IntHandle(0))
	c.Assert(err, IsNil)
	// Make sure the index value "19" is smaller "21". Then we scan to "19" before "21".
	_, err = indexOpr.Create(s.ctx, txn, types.MakeDatums(19), kv.IntHandle(10), nil)
	c.Assert(err, IsNil)
	_, err = indexOpr.Create(s.ctx, txn, types.MakeDatums(13), kv.IntHandle(2), nil)
	c.Assert(err, IsNil)
	err = txn.Commit(context.Background())
	c.Assert(err, IsNil)
	err = tk.ExecToErr("admin check table admin_test")
	c.Assert(err, NotNil)
	c.Assert(err.Error(), Equals, "[executor:8134]data inconsistency in table: admin_test, index: c2, col: c2, handle: \"2\", index-values:\"KindInt64 13\" != record-values:\"KindInt64 12\", compare err:<nil>")
	tk.MustExec("set @@tidb_redact_log=1;")
	err = tk.ExecToErr("admin check table admin_test")
	c.Assert(err, NotNil)
	c.Assert(err.Error(), Equals, "[executor:8134]data inconsistency in table: admin_test, index: c2, col: c2, handle: \"?\", index-values:\"?\" != record-values:\"?\", compare err:\"?\"")
	tk.MustExec("set @@tidb_redact_log=0;")

	// Table count = index count.
	// Two indices have the same handle.
	txn, err = s.store.Begin()
	c.Assert(err, IsNil)
	err = indexOpr.Delete(sc, txn, types.MakeDatums(13), kv.IntHandle(2))
	c.Assert(err, IsNil)
	err = indexOpr.Delete(sc, txn, types.MakeDatums(12), kv.IntHandle(2))
	c.Assert(err, IsNil)
	err = txn.Commit(context.Background())
	c.Assert(err, IsNil)
	err = tk.ExecToErr("admin check table admin_test")
	c.Assert(err, NotNil)
	c.Assert(err.Error(), Equals, "[executor:8134]data inconsistency in table: admin_test, index: c2, col: c2, handle: \"10\", index-values:\"KindInt64 19\" != record-values:\"KindInt64 20\", compare err:<nil>")
	tk.MustExec("set @@tidb_redact_log=1;")
	err = tk.ExecToErr("admin check table admin_test")
	c.Assert(err, NotNil)
	c.Assert(err.Error(), Equals, "[executor:8134]data inconsistency in table: admin_test, index: c2, col: c2, handle: \"?\", index-values:\"?\" != record-values:\"?\", compare err:\"?\"")
	tk.MustExec("set @@tidb_redact_log=0;")

	// Table count = index count.
	// Index c2 has one line of data is 19, the corresponding table data is 20.
	txn, err = s.store.Begin()
	c.Assert(err, IsNil)
	_, err = indexOpr.Create(s.ctx, txn, types.MakeDatums(12), kv.IntHandle(2), nil)
	c.Assert(err, IsNil)
	err = indexOpr.Delete(sc, txn, types.MakeDatums(20), kv.IntHandle(10))
	c.Assert(err, IsNil)
	err = txn.Commit(context.Background())
	c.Assert(err, IsNil)
	err = tk.ExecToErr("admin check table admin_test")
	c.Assert(err, NotNil)
	c.Assert(err.Error(), Equals, "[executor:8134]data inconsistency in table: admin_test, index: c2, col: c2, handle: \"10\", index-values:\"KindInt64 19\" != record-values:\"KindInt64 20\", compare err:<nil>")
	tk.MustExec("set @@tidb_redact_log=1;")
	err = tk.ExecToErr("admin check table admin_test")
	c.Assert(err, NotNil)
	c.Assert(err.Error(), Equals, "[executor:8134]data inconsistency in table: admin_test, index: c2, col: c2, handle: \"?\", index-values:\"?\" != record-values:\"?\", compare err:\"?\"")
	tk.MustExec("set @@tidb_redact_log=0;")

	// Recover records.
	txn, err = s.store.Begin()
	c.Assert(err, IsNil)
	err = indexOpr.Delete(sc, txn, types.MakeDatums(19), kv.IntHandle(10))
	c.Assert(err, IsNil)
	_, err = indexOpr.Create(s.ctx, txn, types.MakeDatums(20), kv.IntHandle(10), nil)
	c.Assert(err, IsNil)
	err = txn.Commit(context.Background())
	c.Assert(err, IsNil)
	tk.MustExec("admin check table admin_test")
}
=======
func TestAdminCheckTable(t *testing.T) {
	// test NULL value.
	t.Parallel()

	store, clean := testkit.CreateMockStore(t)
	defer clean()
>>>>>>> a0460147

	tk := testkit.NewTestKit(t, store)
	tk.MustExec("use test")
	tk.MustExec(`CREATE TABLE test_null (
		a int(11) NOT NULL,
		c int(11) NOT NULL,
		PRIMARY KEY (a, c),
		KEY idx_a (a)
		) ENGINE=InnoDB DEFAULT CHARSET=utf8 COLLATE=utf8_bin`)

	tk.MustExec(`insert into test_null(a, c) values(2, 2);`)
	tk.MustExec(`ALTER TABLE test_null ADD COLUMN b int NULL DEFAULT '1795454803' AFTER a;`)
	tk.MustExec(`ALTER TABLE test_null add index b(b);`)
	tk.MustExec("ADMIN CHECK TABLE test_null")

	// Fix unflatten issue in CheckExec.
	tk.MustExec(`drop table if exists test`)
	tk.MustExec(`create table test (
		a time,
		PRIMARY KEY (a)
		);`)

	tk.MustExec(`insert into test set a='12:10:36';`)
	tk.MustExec(`admin check table test`)

	// Test decimal
	tk.MustExec(`drop table if exists test`)
	tk.MustExec("CREATE TABLE test (  a decimal, PRIMARY KEY (a));")
	tk.MustExec("insert into test set a=10;")
	tk.MustExec("admin check table test;")

	// Test timestamp type check table.
	tk.MustExec(`drop table if exists test`)
	tk.MustExec(`create table test ( a  TIMESTAMP, primary key(a) );`)
	tk.MustExec(`insert into test set a='2015-08-10 04:18:49';`)
	tk.MustExec(`admin check table test;`)

	// Test partitioned table.
	tk.MustExec(`drop table if exists test`)
	tk.MustExec(`create table test (
		      a int not null,
		      c int not null,
		      primary key (a, c),
		      key idx_a (a)) partition by range (c) (
		      partition p1 values less than (1),
		      partition p2 values less than (4),
		      partition p3 values less than (7),
		      partition p4 values less than (11))`)
	for i := 1; i <= 10; i++ {
		tk.MustExec(fmt.Sprintf("insert into test values (%d, %d);", i, i))
	}
	tk.MustExec(`admin check table test;`)

	// Test index in virtual generated column.
	tk.MustExec(`drop table if exists test`)
	tk.MustExec(`create table test ( b json , c int as (JSON_EXTRACT(b,'$.d')), index idxc(c));`)
	tk.MustExec(`INSERT INTO test set b='{"d": 100}';`)
	tk.MustExec(`admin check table test;`)
	// Test prefix index.
	tk.MustExec(`drop table if exists t`)
	tk.MustExec(`CREATE TABLE t (
	  			ID CHAR(32) NOT NULL,
	  			name CHAR(32) NOT NULL,
	  			value CHAR(255),
	  			INDEX indexIDname (ID(8),name(8)));`)
	tk.MustExec(`INSERT INTO t VALUES ('keyword','urlprefix','text/ /text');`)
	tk.MustExec(`admin check table t;`)

	tk.MustExec("use mysql")
	tk.MustExec(`admin check table test.t;`)
	err := tk.ExecToErr("admin check table t")
	require.Error(t, err)

	// test add index on time type column which have default value
	tk.MustExec("use test")
	tk.MustExec(`drop table if exists t1`)
	tk.MustExec(`CREATE TABLE t1 (c2 YEAR, PRIMARY KEY (c2))`)
	tk.MustExec(`INSERT INTO t1 SET c2 = '1912'`)
	tk.MustExec(`ALTER TABLE t1 ADD COLUMN c3 TIMESTAMP NULL DEFAULT '1976-08-29 16:28:11'`)
	tk.MustExec(`ALTER TABLE t1 ADD COLUMN c4 DATE      NULL DEFAULT '1976-08-29'`)
	tk.MustExec(`ALTER TABLE t1 ADD COLUMN c5 TIME      NULL DEFAULT '16:28:11'`)
	tk.MustExec(`ALTER TABLE t1 ADD COLUMN c6 YEAR      NULL DEFAULT '1976'`)
	tk.MustExec(`ALTER TABLE t1 ADD INDEX idx1 (c2, c3,c4,c5,c6)`)
	tk.MustExec(`ALTER TABLE t1 ADD INDEX idx2 (c2)`)
	tk.MustExec(`ALTER TABLE t1 ADD INDEX idx3 (c3)`)
	tk.MustExec(`ALTER TABLE t1 ADD INDEX idx4 (c4)`)
	tk.MustExec(`ALTER TABLE t1 ADD INDEX idx5 (c5)`)
	tk.MustExec(`ALTER TABLE t1 ADD INDEX idx6 (c6)`)
	tk.MustExec(`admin check table t1`)

	// Test add index on decimal column.
	tk.MustExec(`drop table if exists td1;`)
	tk.MustExec(`CREATE TABLE td1 (c2 INT NULL DEFAULT '70');`)
	tk.MustExec(`INSERT INTO td1 SET c2 = '5';`)
	tk.MustExec(`ALTER TABLE td1 ADD COLUMN c4 DECIMAL(12,8) NULL DEFAULT '213.41598062';`)
	tk.MustExec(`ALTER TABLE td1 ADD INDEX id2 (c4) ;`)
	tk.MustExec(`ADMIN CHECK TABLE td1;`)

	// Test add not null column, then add index.
	tk.MustExec(`drop table if exists t1`)
	tk.MustExec(`create table t1 (a int);`)
	tk.MustExec(`insert into t1 set a=2;`)
	tk.MustExec(`alter table t1 add column b timestamp not null;`)
	tk.MustExec(`alter table t1 add index(b);`)
	tk.MustExec(`admin check table t1;`)

	// Test for index with change decimal precision.
	tk.MustExec(`drop table if exists t1`)
	tk.MustExec(`create table t1 (a decimal(2,1), index(a))`)
	tk.MustExec(`insert into t1 set a='1.9'`)
	err = tk.ExecToErr(`alter table t1 modify column a decimal(3,2);`)
	require.NoError(t, err)
	tk.MustExec(`delete from t1;`)
	tk.MustExec(`admin check table t1;`)
}

func TestAdminCheckPrimaryIndex(t *testing.T) {
	t.Parallel()

	store, clean := testkit.CreateMockStore(t)
	defer clean()

	tk := testkit.NewTestKit(t, store)
	tk.MustExec("use test")
	tk.MustExec("create table t(a bigint unsigned primary key, b int, c int, index idx(a, b));")
	tk.MustExec("insert into t values(1, 1, 1), (9223372036854775807, 2, 2);")
	tk.MustExec("admin check index t idx;")
}

func TestAdminCheckWithSnapshot(t *testing.T) {
	t.Parallel()

	store, domain, clean := testkit.CreateMockStoreAndDomain(t)
	defer clean()

	tk := testkit.NewTestKit(t, store)
	tk.MustExec("use test")
	tk.MustExec("drop table if exists admin_t_s")
	tk.MustExec("create table admin_t_s (a int, b int, key(a));")
	tk.MustExec("insert into admin_t_s values (0,0),(1,1);")
	tk.MustExec("admin check table admin_t_s;")
	tk.MustExec("admin check index admin_t_s a;")

	snapshotTime := time.Now()

	ctx := mock.NewContext()
	ctx.Store = store
	is := domain.InfoSchema()
	dbName := model.NewCIStr("test")
	tblName := model.NewCIStr("admin_t_s")
	tbl, err := is.TableByName(dbName, tblName)
	require.NoError(t, err)

	tblInfo := tbl.Meta()
	idxInfo := tblInfo.FindIndexByName("a")
	idxOpr := tables.NewIndex(tblInfo.ID, tblInfo, idxInfo)
	txn, err := store.Begin()
	require.NoError(t, err)
	_, err = idxOpr.Create(ctx, txn, types.MakeDatums(2), kv.IntHandle(100), nil)
	require.NoError(t, err)
	err = txn.Commit(context.Background())
	require.NoError(t, err)
	err = tk.ExecToErr("admin check table admin_t_s")
	require.Error(t, err)
	err = tk.ExecToErr("admin check index admin_t_s a")
	require.Error(t, err)

	// For mocktikv, safe point is not initialized, we manually insert it for snapshot to use.
	safePointName := "tikv_gc_safe_point"
	safePointValue := "20060102-15:04:05 -0700"
	safePointComment := "All versions after safe point can be accessed. (DO NOT EDIT)"
	updateSafePoint := fmt.Sprintf(`INSERT INTO mysql.tidb VALUES ('%[1]s', '%[2]s', '%[3]s')
	ON DUPLICATE KEY
	UPDATE variable_value = '%[2]s', comment = '%[3]s'`, safePointName, safePointValue, safePointComment)
	tk.MustExec(updateSafePoint)
	// For admin check table when use snapshot.
	tk.MustExec("set @@tidb_snapshot = '" + snapshotTime.Format("2006-01-02 15:04:05.999999") + "'")
	tk.MustExec("admin check table admin_t_s;")
	tk.MustExec("admin check index admin_t_s a;")

	tk.MustExec("set @@tidb_snapshot = ''")
	err = tk.ExecToErr("admin check table admin_t_s")
	require.Error(t, err)
	err = tk.ExecToErr("admin check index admin_t_s a")
	require.Error(t, err)

	r := tk.MustQuery("admin cleanup index admin_t_s a")
	r.Check(testkit.Rows("1"))
	tk.MustExec("admin check table admin_t_s;")
	tk.MustExec("admin check index admin_t_s a;")
	tk.MustExec("drop table if exists admin_t_s")
}<|MERGE_RESOLUTION|>--- conflicted
+++ resolved
@@ -17,21 +17,14 @@
 import (
 	"context"
 	"fmt"
-<<<<<<< HEAD
 	"os"
 	"strings"
-=======
->>>>>>> a0460147
 	"testing"
 	"time"
 
 	"github.com/pingcap/errors"
-<<<<<<< HEAD
 	"github.com/pingcap/log"
-	"github.com/pingcap/parser/model"
 	"github.com/pingcap/tidb/domain"
-=======
->>>>>>> a0460147
 	mysql "github.com/pingcap/tidb/errno"
 	"github.com/pingcap/tidb/kv"
 	"github.com/pingcap/tidb/parser/model"
@@ -41,25 +34,15 @@
 	"github.com/pingcap/tidb/sessionctx/variable"
 	"github.com/pingcap/tidb/table"
 	"github.com/pingcap/tidb/table/tables"
-<<<<<<< HEAD
-	testkit2 "github.com/pingcap/tidb/testkit"
-=======
 	"github.com/pingcap/tidb/testkit"
->>>>>>> a0460147
 	"github.com/pingcap/tidb/types"
 	"github.com/pingcap/tidb/util/codec"
 	"github.com/pingcap/tidb/util/logutil"
 	"github.com/pingcap/tidb/util/logutil/consistency"
 	"github.com/pingcap/tidb/util/mock"
-<<<<<<< HEAD
-	"github.com/pingcap/tidb/util/testkit"
-	"github.com/pingcap/tidb/util/testutil"
 	"github.com/stretchr/testify/require"
 	"go.uber.org/zap"
 	"go.uber.org/zap/zapcore"
-=======
-	"github.com/stretchr/testify/require"
->>>>>>> a0460147
 )
 
 func TestAdminCheckIndexRange(t *testing.T) {
@@ -265,13 +248,8 @@
 	err = txn.Commit(context.Background())
 	require.NoError(t, err)
 	err = tk.ExecToErr("admin check table admin_test")
-<<<<<<< HEAD
-	c.Assert(err, NotNil)
-	c.Assert(consistency.ErrAdminCheckInconsistent.Equal(err), IsTrue)
-=======
-	require.Error(t, err)
-	require.True(t, executor.ErrAdminCheckTable.Equal(err))
->>>>>>> a0460147
+	require.Error(t, err)
+	require.True(t, consistency.ErrAdminCheckInconsistent.Equal(err))
 	err = tk.ExecToErr("admin check index admin_test c2")
 	require.Error(t, err)
 
@@ -374,13 +352,8 @@
 	err = indexOpr.Delete(sc, txn, types.MakeDatums(2), cHandle)
 	require.NoError(t, err)
 	err = txn.Commit(context.Background())
-<<<<<<< HEAD
-	c.Assert(err, IsNil)
+	require.Error(t, err)
 	tk.MustGetErrCode("admin check table t", mysql.ErrDataInconsistent)
-=======
-	require.NoError(t, err)
-	tk.MustGetErrCode("admin check table t", mysql.ErrAdminCheckTable)
->>>>>>> a0460147
 	tk.MustGetErrCode("admin check index t idx", mysql.ErrAdminCheckTable)
 
 	tk.MustQuery("SELECT COUNT(*) FROM t USE INDEX(idx)").Check(testkit.Rows("2"))
@@ -420,13 +393,8 @@
 		err = txn.Commit(context.Background())
 		require.NoError(t, err)
 		err = tk.ExecToErr("admin check table admin_test")
-<<<<<<< HEAD
-		c.Assert(err, NotNil)
-		c.Assert(consistency.ErrAdminCheckInconsistent.Equal(err), IsTrue)
-=======
 		require.Error(t, err)
-		require.True(t, executor.ErrAdminCheckTable.Equal(err))
->>>>>>> a0460147
+		require.True(t, consistency.ErrAdminCheckInconsistent.Equal(err))
 
 		r := tk.MustQuery("SELECT COUNT(*) FROM admin_test USE INDEX(c2)")
 		r.Check(testkit.Rows("2"))
@@ -937,15 +905,9 @@
 		err = txn.Commit(context.Background())
 		require.NoError(t, err)
 		err = tk.ExecToErr("admin check table admin_test_p")
-<<<<<<< HEAD
-		c.Assert(err, NotNil)
-		c.Assert(err.Error(), Equals, fmt.Sprintf("[admin:8223]data inconsistency in table: admin_test_p, index: idx, handle: %d, index-values:\"\" != record-values:\"handle: %d, values: [KindInt64 %d]\"", i, i, i))
-		c.Assert(consistency.ErrAdminCheckInconsistent.Equal(err), IsTrue)
-=======
 		require.Error(t, err)
-		require.EqualError(t, err, fmt.Sprintf("[executor:8003]admin_test_p err:[admin:8223]index:<nil> != record:&admin.RecordData{Handle:%d, Values:[]types.Datum{types.Datum{k:0x1, decimal:0x0, length:0x0, i:%d, collation:\"\", b:[]uint8(nil), x:interface {}(nil)}}}", i, i))
-		require.True(t, executor.ErrAdminCheckTable.Equal(err))
->>>>>>> a0460147
+		require.EqualError(t, err, fmt.Sprintf("[admin:8223]data inconsistency in table: admin_test_p, index: idx, handle: %d, index-values:\"\" != record-values:\"handle: %d, values: [KindInt64 %d]\"", i, i, i))
+		require.True(t, consistency.ErrAdminCheckInconsistent.Equal(err))
 		// TODO: fix admin recover for partition table.
 		// r := tk.MustQuery("admin recover index admin_test_p idx")
 		// r.Check(testkit.Rows("0 0"))
@@ -972,12 +934,8 @@
 		err = txn.Commit(context.Background())
 		require.NoError(t, err)
 		err = tk.ExecToErr("admin check table admin_test_p")
-<<<<<<< HEAD
-		c.Assert(err, NotNil)
-		c.Assert(err.Error(), Equals, fmt.Sprintf("[admin:8223]data inconsistency in table: admin_test_p, index: idx, handle: %d, index-values:\"handle: %d, values: [KindInt64 %d KindInt64 %d]\" != record-values:\"\"", i+8, i+8, i+8, i+8))
-=======
-		require.EqualError(t, err, fmt.Sprintf("[executor:8133]handle %d, index:types.Datum{k:0x1, decimal:0x0, length:0x0, i:%d, collation:\"\", b:[]uint8(nil), x:interface {}(nil)} != record:<nil>", i+8, i+8))
->>>>>>> a0460147
+		require.Error(t, err)
+		require.EqualError(t, err, fmt.Sprintf("[admin:8223]data inconsistency in table: admin_test_p, index: idx, handle: %d, index-values:\"handle: %d, values: [KindInt64 %d KindInt64 %d]\" != record-values:\"\"", i+8, i+8, i+8, i+8))
 		// TODO: fix admin recover for partition table.
 		txn, err = store.Begin()
 		require.NoError(t, err)
@@ -999,12 +957,8 @@
 		err = txn.Commit(context.Background())
 		require.NoError(t, err)
 		err = tk.ExecToErr("admin check table admin_test_p")
-<<<<<<< HEAD
-		c.Assert(err, NotNil)
-		c.Assert(err.Error(), Equals, fmt.Sprintf("[executor:8134]data inconsistency in table: admin_test_p, index: idx, col: c2, handle: \"%d\", index-values:\"KindInt64 %d\" != record-values:\"KindInt64 %d\", compare err:<nil>", i, i+8, i))
-=======
-		require.EqualError(t, err, fmt.Sprintf("[executor:8134]col c2, handle %d, index:types.Datum{k:0x1, decimal:0x0, length:0x0, i:%d, collation:\"\", b:[]uint8(nil), x:interface {}(nil)} != record:types.Datum{k:0x1, decimal:0x0, length:0x0, i:%d, collation:\"\", b:[]uint8(nil), x:interface {}(nil)}, compare err:<nil>", i, i+8, i))
->>>>>>> a0460147
+		require.Error(t, err)
+		require.EqualError(t, err, fmt.Sprintf("[executor:8134]data inconsistency in table: admin_test_p, index: idx, col: c2, handle: \"%d\", index-values:\"KindInt64 %d\" != record-values:\"KindInt64 %d\", compare err:<nil>", i, i+8, i))
 		// TODO: fix admin recover for partition table.
 		txn, err = store.Begin()
 		require.NoError(t, err)
@@ -1016,11 +970,10 @@
 	}
 }
 
-<<<<<<< HEAD
 const dbName, tblName = "test", "admin_test"
 
 type inconsistencyTestKit struct {
-	*testkit2.AsyncTestKit
+	*testkit.AsyncTestKit
 	uniqueIndex table.Index
 	plainIndex  table.Index
 	ctx         context.Context
@@ -1043,9 +996,9 @@
 	}
 }
 
-func newInconsistencyKit(t *testing.T, tk *testkit2.AsyncTestKit, opt *kitOpt) *inconsistencyTestKit {
+func newInconsistencyKit(t *testing.T, tk *testkit.AsyncTestKit, opt *kitOpt) *inconsistencyTestKit {
 	ctx := tk.OpenSession(context.Background(), dbName)
-	se := testkit2.TryRetrieveSession(ctx)
+	se := testkit.TryRetrieveSession(ctx)
 	i := &inconsistencyTestKit{
 		AsyncTestKit: tk,
 		ctx:          ctx,
@@ -1063,7 +1016,7 @@
 
 func (tk *inconsistencyTestKit) rebuild() {
 	tk.MustExec(tk.ctx, "truncate table "+tblName)
-	is := domain.GetDomain(testkit2.TryRetrieveSession(tk.ctx)).InfoSchema()
+	is := domain.GetDomain(testkit.TryRetrieveSession(tk.ctx)).InfoSchema()
 	tbl, err := is.TableByName(model.NewCIStr(dbName), model.NewCIStr(tblName))
 	require.NoError(tk.t, err)
 	tk.uniqueIndex = tables.NewIndex(tbl.Meta().ID, tbl.Meta(), tbl.Meta().Indices[0])
@@ -1135,9 +1088,9 @@
 func TestCheckFailReport(t *testing.T) {
 	t.Parallel()
 
-	store, clean := testkit2.CreateMockStore(t)
-	defer clean()
-	tk := newInconsistencyKit(t, testkit2.NewAsyncTestKit(t, store), newDefaultOpt())
+	store, clean := testkit.CreateMockStore(t)
+	defer clean()
+	tk := newInconsistencyKit(t, testkit.NewAsyncTestKit(t, store), newDefaultOpt())
 
 	// row more than unique index
 	func() {
@@ -1216,7 +1169,7 @@
 		ctx, hook = withLogHook(tk.ctx, "")
 		rs, err := tk.Exec(ctx, "select * from admin_test use index(k2) where c3 = '100'")
 		require.NoError(t, err)
-		_, err = session.GetRows4Test(ctx, testkit2.TryRetrieveSession(ctx), rs)
+		_, err = session.GetRows4Test(ctx, testkit.TryRetrieveSession(ctx), rs)
 		require.Error(t, err)
 		require.Equal(t, "[executor:8133]data inconsistency in table: admin_test, index: k2, index-count:1 != record-count:0", err.Error())
 		require.Len(t, hook.logs, 1)
@@ -1261,7 +1214,7 @@
 		ctx, hook = withLogHook(tk.ctx, "")
 		rs, err := tk.Exec(ctx, "select * from admin_test use index(uk1) where c2 = 10")
 		require.NoError(t, err)
-		_, err = session.GetRows4Test(ctx, testkit2.TryRetrieveSession(ctx), rs)
+		_, err = session.GetRows4Test(ctx, testkit.TryRetrieveSession(ctx), rs)
 		require.Error(t, err)
 		require.Len(t, hook.logs, 1)
 		logEntry = hook.logs[0]
@@ -1338,7 +1291,7 @@
 	opt.pkColType = "varbinary(300)"
 	opt.idxColType = "varbinary(300)"
 	opt.ukColType = "varbinary(300)"
-	tk = newInconsistencyKit(t, testkit2.NewAsyncTestKit(t, store), newDefaultOpt())
+	tk = newInconsistencyKit(t, testkit.NewAsyncTestKit(t, store), newDefaultOpt())
 	func() {
 		defer tk.rebuild()
 
@@ -1369,8 +1322,8 @@
 	}()
 }
 
-func (s *testSuiteJoinSerial) TestAdminCheckTableFailed(c *C) {
-	tk := testkit.NewTestKit(c, s.store)
+func (s *testSuiteJoinSerial) TestAdminCheckTableFailed(t *testing.T) {
+	tk := testkit.NewTestKit(t, s.store)
 	tk.MustExec("use test")
 	tk.MustExec("drop table if exists admin_test")
 	tk.MustExec("create table admin_test (c1 int, c2 int, c3 varchar(255) default '1', primary key(c1), key(c3), unique key(c2), key(c2, c3))")
@@ -1383,31 +1336,31 @@
 	dbName := model.NewCIStr("test")
 	tblName := model.NewCIStr("admin_test")
 	tbl, err := is.TableByName(dbName, tblName)
-	c.Assert(err, IsNil)
+	require.NoError(t, err)
 	tblInfo := tbl.Meta()
 	idxInfo := tblInfo.Indices[1]
 	indexOpr := tables.NewIndex(tblInfo.ID, tblInfo, idxInfo)
 	sc := s.ctx.GetSessionVars().StmtCtx
-	tk.Se.GetSessionVars().IndexLookupSize = 3
-	tk.Se.GetSessionVars().MaxChunkSize = 3
+	tk.Session().GetSessionVars().IndexLookupSize = 3
+	tk.Session().GetSessionVars().MaxChunkSize = 3
 
 	// Reduce one row of index.
 	// Table count > index count.
 	// Index c2 is missing 11.
 	txn, err := s.store.Begin()
-	c.Assert(err, IsNil)
+	require.NoError(t, err)
 	err = indexOpr.Delete(sc, txn, types.MakeDatums(-10), kv.IntHandle(-1))
-	c.Assert(err, IsNil)
+	require.NoError(t, err)
 	err = txn.Commit(context.Background())
-	c.Assert(err, IsNil)
-	err = tk.ExecToErr("admin check table admin_test")
-	c.Assert(err, NotNil)
-	c.Assert(err.Error(), Equals, "[admin:8223]data inconsistency in table: admin_test, index: c2, handle: -1, index-values:\"\" != record-values:\"handle: -1, values: [KindInt64 -10]\"")
-	c.Assert(consistency.ErrAdminCheckInconsistent.Equal(err), IsTrue)
+	require.NoError(t, err)
+	err = tk.ExecToErr("admin check table admin_test")
+	require.Error(t, err)
+	require.EqualError(t, err, "[admin:8223]data inconsistency in table: admin_test, index: c2, handle: -1, index-values:\"\" != record-values:\"handle: -1, values: [KindInt64 -10]\"")
+	require.True(t, consistency.ErrAdminCheckInconsistent.Equal(err))
 	tk.MustExec("set @@tidb_redact_log=1;")
 	err = tk.ExecToErr("admin check table admin_test")
-	c.Assert(err, NotNil)
-	c.Assert(err.Error(), Equals, "[admin:8223]data inconsistency in table: admin_test, index: c2, handle: ?, index-values:\"?\" != record-values:\"?\"")
+	require.Error(t, err)
+	require.EqualError(t, err, "[admin:8223]data inconsistency in table: admin_test, index: c2, handle: ?, index-values:\"?\" != record-values:\"?\"")
 	tk.MustExec("set @@tidb_redact_log=0;")
 	r := tk.MustQuery("admin recover index admin_test c2")
 	r.Check(testkit.Rows("1 7"))
@@ -1417,102 +1370,96 @@
 	// Table count < index count.
 	// Index c2 has one more values than table data: 0, and the handle 0 hasn't correlative record.
 	txn, err = s.store.Begin()
-	c.Assert(err, IsNil)
+	require.NoError(t, err)
 	_, err = indexOpr.Create(s.ctx, txn, types.MakeDatums(0), kv.IntHandle(0), nil)
-	c.Assert(err, IsNil)
+	require.NoError(t, err)
 	err = txn.Commit(context.Background())
-	c.Assert(err, IsNil)
-	err = tk.ExecToErr("admin check table admin_test")
-	c.Assert(err, NotNil)
-	c.Assert(err.Error(), Equals, "[admin:8223]data inconsistency in table: admin_test, index: c2, handle: 0, index-values:\"handle: 0, values: [KindInt64 0 KindInt64 0]\" != record-values:\"\"")
+	require.NoError(t, err)
+	err = tk.ExecToErr("admin check table admin_test")
+	require.Error(t, err)
+	require.EqualError(t, err, "[admin:8223]data inconsistency in table: admin_test, index: c2, handle: 0, index-values:\"handle: 0, values: [KindInt64 0 KindInt64 0]\" != record-values:\"\"")
 	tk.MustExec("set @@tidb_redact_log=1;")
 	err = tk.ExecToErr("admin check table admin_test")
-	c.Assert(err, NotNil)
-	c.Assert(err.Error(), Equals, "[admin:8223]data inconsistency in table: admin_test, index: c2, handle: ?, index-values:\"?\" != record-values:\"?\"")
+	require.Error(t, err)
+	require.EqualError(t, err, "[admin:8223]data inconsistency in table: admin_test, index: c2, handle: ?, index-values:\"?\" != record-values:\"?\"")
 	tk.MustExec("set @@tidb_redact_log=0;")
 
 	// Add one row of index.
 	// Table count < index count.
 	// Index c2 has two more values than table data: 10, 13, and these handles have correlative record.
 	txn, err = s.store.Begin()
-	c.Assert(err, IsNil)
+	require.NoError(t, err)
 	err = indexOpr.Delete(sc, txn, types.MakeDatums(0), kv.IntHandle(0))
-	c.Assert(err, IsNil)
+	require.NoError(t, err)
 	// Make sure the index value "19" is smaller "21". Then we scan to "19" before "21".
 	_, err = indexOpr.Create(s.ctx, txn, types.MakeDatums(19), kv.IntHandle(10), nil)
-	c.Assert(err, IsNil)
+	require.NoError(t, err)
 	_, err = indexOpr.Create(s.ctx, txn, types.MakeDatums(13), kv.IntHandle(2), nil)
-	c.Assert(err, IsNil)
+	require.NoError(t, err)
 	err = txn.Commit(context.Background())
-	c.Assert(err, IsNil)
-	err = tk.ExecToErr("admin check table admin_test")
-	c.Assert(err, NotNil)
-	c.Assert(err.Error(), Equals, "[executor:8134]data inconsistency in table: admin_test, index: c2, col: c2, handle: \"2\", index-values:\"KindInt64 13\" != record-values:\"KindInt64 12\", compare err:<nil>")
+	require.NoError(t, err)
+	err = tk.ExecToErr("admin check table admin_test")
+	require.Error(t, err)
+	require.EqualError(t, err, "[executor:8134]data inconsistency in table: admin_test, index: c2, col: c2, handle: \"2\", index-values:\"KindInt64 13\" != record-values:\"KindInt64 12\", compare err:<nil>")
 	tk.MustExec("set @@tidb_redact_log=1;")
 	err = tk.ExecToErr("admin check table admin_test")
-	c.Assert(err, NotNil)
-	c.Assert(err.Error(), Equals, "[executor:8134]data inconsistency in table: admin_test, index: c2, col: c2, handle: \"?\", index-values:\"?\" != record-values:\"?\", compare err:\"?\"")
+	require.Error(t, err)
+	require.EqualError(t, err, "[executor:8134]data inconsistency in table: admin_test, index: c2, col: c2, handle: \"?\", index-values:\"?\" != record-values:\"?\", compare err:\"?\"")
 	tk.MustExec("set @@tidb_redact_log=0;")
 
 	// Table count = index count.
 	// Two indices have the same handle.
 	txn, err = s.store.Begin()
-	c.Assert(err, IsNil)
+	require.NoError(t, err)
 	err = indexOpr.Delete(sc, txn, types.MakeDatums(13), kv.IntHandle(2))
-	c.Assert(err, IsNil)
+	require.NoError(t, err)
 	err = indexOpr.Delete(sc, txn, types.MakeDatums(12), kv.IntHandle(2))
-	c.Assert(err, IsNil)
+	require.NoError(t, err)
 	err = txn.Commit(context.Background())
-	c.Assert(err, IsNil)
-	err = tk.ExecToErr("admin check table admin_test")
-	c.Assert(err, NotNil)
-	c.Assert(err.Error(), Equals, "[executor:8134]data inconsistency in table: admin_test, index: c2, col: c2, handle: \"10\", index-values:\"KindInt64 19\" != record-values:\"KindInt64 20\", compare err:<nil>")
+	require.NoError(t, err)
+	err = tk.ExecToErr("admin check table admin_test")
+	require.Error(t, err)
+	require.EqualError(t, err, "[executor:8134]data inconsistency in table: admin_test, index: c2, col: c2, handle: \"10\", index-values:\"KindInt64 19\" != record-values:\"KindInt64 20\", compare err:<nil>")
 	tk.MustExec("set @@tidb_redact_log=1;")
 	err = tk.ExecToErr("admin check table admin_test")
-	c.Assert(err, NotNil)
-	c.Assert(err.Error(), Equals, "[executor:8134]data inconsistency in table: admin_test, index: c2, col: c2, handle: \"?\", index-values:\"?\" != record-values:\"?\", compare err:\"?\"")
+	require.Error(t, err)
+	require.EqualError(t, err, "[executor:8134]data inconsistency in table: admin_test, index: c2, col: c2, handle: \"?\", index-values:\"?\" != record-values:\"?\", compare err:\"?\"")
 	tk.MustExec("set @@tidb_redact_log=0;")
 
 	// Table count = index count.
 	// Index c2 has one line of data is 19, the corresponding table data is 20.
 	txn, err = s.store.Begin()
-	c.Assert(err, IsNil)
+	require.NoError(t, err)
 	_, err = indexOpr.Create(s.ctx, txn, types.MakeDatums(12), kv.IntHandle(2), nil)
-	c.Assert(err, IsNil)
+	require.NoError(t, err)
 	err = indexOpr.Delete(sc, txn, types.MakeDatums(20), kv.IntHandle(10))
-	c.Assert(err, IsNil)
+	require.NoError(t, err)
 	err = txn.Commit(context.Background())
-	c.Assert(err, IsNil)
-	err = tk.ExecToErr("admin check table admin_test")
-	c.Assert(err, NotNil)
-	c.Assert(err.Error(), Equals, "[executor:8134]data inconsistency in table: admin_test, index: c2, col: c2, handle: \"10\", index-values:\"KindInt64 19\" != record-values:\"KindInt64 20\", compare err:<nil>")
+	require.NoError(t, err)
+	err = tk.ExecToErr("admin check table admin_test")
+	require.Error(t, err)
+	require.EqualError(t, err, "[executor:8134]data inconsistency in table: admin_test, index: c2, col: c2, handle: \"10\", index-values:\"KindInt64 19\" != record-values:\"KindInt64 20\", compare err:<nil>")
 	tk.MustExec("set @@tidb_redact_log=1;")
 	err = tk.ExecToErr("admin check table admin_test")
-	c.Assert(err, NotNil)
-	c.Assert(err.Error(), Equals, "[executor:8134]data inconsistency in table: admin_test, index: c2, col: c2, handle: \"?\", index-values:\"?\" != record-values:\"?\", compare err:\"?\"")
+	require.Error(t, err)
+	require.EqualError(t, err, "[executor:8134]data inconsistency in table: admin_test, index: c2, col: c2, handle: \"?\", index-values:\"?\" != record-values:\"?\", compare err:\"?\"")
 	tk.MustExec("set @@tidb_redact_log=0;")
 
 	// Recover records.
 	txn, err = s.store.Begin()
-	c.Assert(err, IsNil)
+	require.NoError(t, err)
 	err = indexOpr.Delete(sc, txn, types.MakeDatums(19), kv.IntHandle(10))
-	c.Assert(err, IsNil)
+	require.NoError(t, err)
 	_, err = indexOpr.Create(s.ctx, txn, types.MakeDatums(20), kv.IntHandle(10), nil)
-	c.Assert(err, IsNil)
+	require.NoError(t, err)
 	err = txn.Commit(context.Background())
-	c.Assert(err, IsNil)
+	require.NoError(t, err)
 	tk.MustExec("admin check table admin_test")
 }
-=======
-func TestAdminCheckTable(t *testing.T) {
+
+func (s *testSuite8) TestAdminCheckTable(t *testing.T) {
 	// test NULL value.
-	t.Parallel()
-
-	store, clean := testkit.CreateMockStore(t)
-	defer clean()
->>>>>>> a0460147
-
-	tk := testkit.NewTestKit(t, store)
+	tk := testkit.NewTestKit(t, s.store)
 	tk.MustExec("use test")
 	tk.MustExec(`CREATE TABLE test_null (
 		a int(11) NOT NULL,
