--- conflicted
+++ resolved
@@ -1853,7 +1853,34 @@
 		s.EnableStableResultMode = TiDBOptOn(val)
 		return nil
 	}},
-<<<<<<< HEAD
+	{Scope: ScopeGlobal | ScopeSession, Name: TiDBEnablePseudoForOutdatedStats, Value: BoolToOnOff(DefTiDBEnablePseudoForOutdatedStats), Type: TypeBool, SetSession: func(s *SessionVars, val string) error {
+		s.EnablePseudoForOutdatedStats = TiDBOptOn(val)
+		return nil
+	}},
+	{Scope: ScopeGlobal | ScopeSession, Name: TiDBRegardNULLAsPoint, Value: BoolToOnOff(DefTiDBRegardNULLAsPoint), Type: TypeBool, SetSession: func(s *SessionVars, val string) error {
+		s.RegardNULLAsPoint = TiDBOptOn(val)
+		return nil
+	}},
+
+	{Scope: ScopeNone, Name: "version_compile_os", Value: runtime.GOOS},
+	{Scope: ScopeNone, Name: "version_compile_machine", Value: runtime.GOARCH},
+	{Scope: ScopeNone, Name: TiDBAllowFunctionForExpressionIndex, ReadOnly: true, Value: collectAllowFuncName4ExpressionIndex()},
+	{Scope: ScopeSession, Name: RandSeed1, Type: TypeInt, Value: "0", skipInit: true, MaxValue: math.MaxInt32, SetSession: func(s *SessionVars, val string) error {
+		s.Rng.SetSeed1(uint32(tidbOptPositiveInt32(val, 0)))
+		return nil
+	}, GetSession: func(s *SessionVars) (string, error) {
+		return "0", nil
+	}},
+	{Scope: ScopeSession, Name: RandSeed2, Type: TypeInt, Value: "0", skipInit: true, MaxValue: math.MaxInt32, SetSession: func(s *SessionVars, val string) error {
+		s.Rng.SetSeed2(uint32(tidbOptPositiveInt32(val, 0)))
+		return nil
+	}, GetSession: func(s *SessionVars) (string, error) {
+		return "0", nil
+	}},
+	{Scope: ScopeGlobal | ScopeSession, Name: TiDBEnablePaging, Value: Off, Type: TypeBool, Hidden: true, skipInit: true, SetSession: func(s *SessionVars, val string) error {
+		s.EnablePaging = TiDBOptOn(val)
+		return nil
+	}},
 	{Scope: ScopeGlobal | ScopeSession, Name: TiDBEnableMutationChecker, Hidden: true,
 		Value: BoolToOnOff(DefTiDBEnableMutationChecker), Type: TypeBool,
 		SetSession: func(s *SessionVars, val string) error {
@@ -1861,35 +1888,6 @@
 			return nil
 		},
 	},
-=======
-	{Scope: ScopeGlobal | ScopeSession, Name: TiDBEnablePseudoForOutdatedStats, Value: BoolToOnOff(DefTiDBEnablePseudoForOutdatedStats), Type: TypeBool, SetSession: func(s *SessionVars, val string) error {
-		s.EnablePseudoForOutdatedStats = TiDBOptOn(val)
-		return nil
-	}},
-	{Scope: ScopeGlobal | ScopeSession, Name: TiDBRegardNULLAsPoint, Value: BoolToOnOff(DefTiDBRegardNULLAsPoint), Type: TypeBool, SetSession: func(s *SessionVars, val string) error {
-		s.RegardNULLAsPoint = TiDBOptOn(val)
-		return nil
-	}},
-
-	{Scope: ScopeNone, Name: "version_compile_os", Value: runtime.GOOS},
-	{Scope: ScopeNone, Name: "version_compile_machine", Value: runtime.GOARCH},
-	{Scope: ScopeNone, Name: TiDBAllowFunctionForExpressionIndex, ReadOnly: true, Value: collectAllowFuncName4ExpressionIndex()},
-	{Scope: ScopeSession, Name: RandSeed1, Type: TypeInt, Value: "0", skipInit: true, MaxValue: math.MaxInt32, SetSession: func(s *SessionVars, val string) error {
-		s.Rng.SetSeed1(uint32(tidbOptPositiveInt32(val, 0)))
-		return nil
-	}, GetSession: func(s *SessionVars) (string, error) {
-		return "0", nil
-	}},
-	{Scope: ScopeSession, Name: RandSeed2, Type: TypeInt, Value: "0", skipInit: true, MaxValue: math.MaxInt32, SetSession: func(s *SessionVars, val string) error {
-		s.Rng.SetSeed2(uint32(tidbOptPositiveInt32(val, 0)))
-		return nil
-	}, GetSession: func(s *SessionVars) (string, error) {
-		return "0", nil
-	}},
-	{Scope: ScopeGlobal | ScopeSession, Name: TiDBEnablePaging, Value: Off, Type: TypeBool, Hidden: true, skipInit: true, SetSession: func(s *SessionVars, val string) error {
-		s.EnablePaging = TiDBOptOn(val)
-		return nil
-	}},
 }
 
 func collectAllowFuncName4ExpressionIndex() string {
@@ -1908,7 +1906,6 @@
 	ast.MD5:        {},
 	ast.Reverse:    {},
 	ast.VitessHash: {},
->>>>>>> a0460147
 }
 
 // FeedbackProbability points to the FeedbackProbability in statistics package.
